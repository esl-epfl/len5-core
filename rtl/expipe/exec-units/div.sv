--- conflicted
+++ resolved
@@ -1,11 +1,6 @@
 // TODO: inspired by https://github.com/openhwgroup/cva6/blob/master/core/mult.sv
-<<<<<<< HEAD
 
 
-=======
-
-
->>>>>>> 710137da
 module div #(  // TODO: call div
   // EU-specific parameters
   parameter int unsigned EU_CTL_LEN = 4
@@ -66,7 +61,6 @@
       DIV_REMW: begin
         div_a = {{32{rs1_value_i[31]}}, rs1_value_i[31:0]};
         div_b = {{32{rs2_value_i[31]}}, rs2_value_i[31:0]};
-<<<<<<< HEAD
       end
       DIV_DIVU: begin
         div_a = rs1_value_i;
@@ -76,17 +70,6 @@
         div_a = {{32{'0}}, rs1_value_i[31:0]};
         div_b = {{32{'0}}, rs2_value_i[31:0]};
       end
-=======
-      end
-      DIV_DIVU: begin
-        div_a = rs1_value_i;
-        div_b = rs2_value_i;
-      end
-      DIV_DIVUW: begin
-        div_a = {{32{'0}}, rs1_value_i[31:0]};
-        div_b = {{32{'0}}, rs2_value_i[31:0]};
-      end
->>>>>>> 710137da
       DIV_REMU: begin
         div_a = rs1_value_i;
         div_b = rs2_value_i;
@@ -121,35 +104,6 @@
     .res_o(result)
   );
 
-<<<<<<< HEAD
-
-
-  //////////////////////
-  // Word op register //
-  //////////////////////
-  always_ff @(posedge clk_i or negedge rst_ni) begin
-    if (~rst_ni) begin
-      word_op_q <= '0;
-    end else begin
-      word_op_q <= word_op_d;
-    end
-  end
-
-  //////////////////////
-  // Word op register //
-  //////////////////////
-  always_ff @(posedge clk_i or negedge rst_ni) begin
-    if (~rst_ni) begin
-      word_op_q <= 1'b0;
-    end else if (flush_i) begin
-      word_op_q <= 1'b0;
-    end else begin
-      word_op_q <= word_op_d;
-    end
-  end
-
-=======
->>>>>>> 710137da
   //////////////////////
   // Word op register //
   //////////////////////
