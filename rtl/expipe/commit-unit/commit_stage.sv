// Copyright 2019 Politecnico di Torino.
// Copyright and related rights are licensed under the Solderpad Hardware
// License, Version 2.0 (the "License"); you may not use this file except in
// compliance with the License.  You may obtain a copy of the License at
// http://solderpad.org/licenses/SHL-2.0. Unless required by applicable law
// or agreed to in writing, software, hardware and materials distributed under
// this License is distributed on an "AS IS" BASIS, WITHOUT WARRANTIES OR
// CONDITIONS OF ANY KIND, either express or implied. See the License for the
// specific language governing permissions and limitations under the License.
//
// File: commit_stage.sv
// Author: Michele Caon
// Date: 20/11/2019

<<<<<<< HEAD
// LEN5 compilation switches
`include "instr_macros.svh"

=======
>>>>>>> 22b21ba8
import len5_config_pkg::*;
import expipe_pkg::*;
import len5_pkg::*;
import fetch_pkg::resolution_t;
import csr_pkg::*;

module commit_stage (
  input logic clk_i,
  input logic rst_n_i,

  // Flush signal
  output logic ex_mis_flush_o,  // flush after misprediction
  output logic except_flush_o,  // flush after exception

  // Data to frontend
  input  logic            fe_ready_i,
  output logic            fe_except_raised_o,
  output logic [XLEN-1:0] fe_except_pc_o,

  // Issue logic <--> commit stage
  input  logic                  issue_valid_i,
  output logic                  issue_ready_o,
  input  rob_entry_t            issue_data_i,
  input  logic                  issue_jb_instr_i,
  output rob_idx_t              issue_tail_idx_o,
  input  rob_idx_t              issue_rs1_rob_idx_i,
  output logic                  issue_rs1_ready_o,
  output logic       [XLEN-1:0] issue_rs1_value_o,
  input  rob_idx_t              issue_rs2_rob_idx_i,
  output logic                  issue_rs2_ready_o,
  output logic       [XLEN-1:0] issue_rs2_value_o,
  output logic                  issue_resume_o,       // resume execution after stall

  /* Common data bus (CDB) */
  input  logic      cdb_valid_i,
  input  cdb_data_t cdb_data_i,
  output logic      cdb_ready_o,

  // Commit logic <--> store buffer
  output logic     sb_spec_instr_o,   // there are in-flight jump/branch instructions
  output rob_idx_t sb_rob_head_idx_o,

  // Commit logic <--> register files and status
  output logic int_rs_valid_o,
  output logic int_rf_valid_o,
  // output logic fp_rs_valid_o,
  // output logic fp_rf_valid_o,

  // Data to the register status registers
  output rob_idx_t rs_head_idx_o,

  // Data to the register files
  output logic [REG_IDX_LEN-1:0] rd_idx_o,   // the index of the destination register (rd)
  output logic [       XLEN-1:0] rd_value_o, // the value to be stored in rd

  // CSRs
  output logic csr_valid_o,
  input csr_t csr_data_i,
  input logic csr_acc_exc_i,  // CSR illegal instruction or access permission denied
  input csr_mtvec_t csr_mtvec_i,  // mtvec data
  output comm_csr_instr_t csr_comm_insn_o,  // committing instruction type
  output csr_op_t csr_op_o,
  output logic [FUNCT3_LEN-1:0] csr_funct3_o,
  output logic [CSR_ADDR_LEN-1:0] csr_addr_o,
  output logic [REG_IDX_LEN-1:0] csr_rs1_idx_o,
  output logic [XLEN-1:0] csr_data_o,
  output except_code_t csr_except_code_o,
  output logic [REG_IDX_LEN-1:0] csr_rd_idx_o
);

  // INTERNAL SIGNALS
  // ----------------

  // Input register data
  typedef struct packed {
    rob_entry_t data;
    rob_idx_t   rob_idx;
  } inreg_data_t;

  // Commit decoder
  comm_type_t             cd_comm_type;
  csr_op_t                cd_csr_op;

  // ROB <--> input register
  logic                   rob_reg_valid;
  logic                   reg_rob_ready;
  rob_entry_t             rob_reg_head_entry;
  rob_idx_t               rob_reg_head_idx;

  // ROB <--> Operands forwarding logic
  logic                   rob_opfwd_rs1_valid;
  logic                   rob_opfwd_rs1_ready;
  logic        [XLEN-1:0] rob_opfwd_rs1_value;
  logic                   rob_opfwd_rs2_valid;
  logic                   rob_opfwd_rs2_ready;
  logic        [XLEN-1:0] rob_opfwd_rs2_value;

  // Input register <--> commit CU
  logic                   inreg_cu_mispredicted;
  logic                   cu_inreg_ready;
  logic                   inreg_cu_valid;

  // Input registers <--> outputs
  logic                   inreg_buff_full;
  inreg_data_t            inreg_buff_data;

  // Committing instruction register
  logic comm_reg_en, comm_reg_clr;
  inreg_data_t comm_reg_data;
  csr_op_t     comm_reg_csr_op;
  logic        comm_reg_valid;

  // Commit adder
  logic [XLEN-1:0] adder_op, adder_out;

  // rd MUX
  comm_rd_sel_t                     cu_rd_sel;
  logic          [        XLEN-1:0] rd_value;

  // CSR MUX
  comm_csr_sel_t                    cu_csr_sel;
  logic          [CSR_ADDR_LEN-1:0] cu_csr_addr;
  logic          [        XLEN-1:0] csr_data;
  logic          [CSR_ADDR_LEN-1:0] csr_addr;

  // commit CU <--> others
  logic                             cu_csr_override;
  logic                             cu_mis_flush;
  logic                             cu_except_flush;
  logic                             cu_jb_instr;

  // In-flight jump/branch instructions counter
  logic          [ ROB_IDX_LEN-1:0] jb_instr_cnt;
  logic jb_instr_cnt_en, jb_instr_cnt_clr, jb_instr_cnt_up;

  // -------
  // MODULES
  // -------

  //     cdb    \                            /    COMMIT CU   \     / register file(s)
  //              } > ROB > ROB HEAD BUFFER { COMMIT REGISTER  } > { csrs
  // issue logic /                           \ COMMIT DECODER /     \ special cases

  // Reorder Buffer (ROB)
  // --------------------
  rob #(
    .DEPTH(ROB_DEPTH)
  ) u_rob (
    .clk_i              (clk_i),
    .rst_n_i            (rst_n_i),
    .flush_i            (cu_mis_flush),
    .issue_valid_i      (issue_valid_i),
    .issue_ready_o      (issue_ready_o),
    .issue_data_i       (issue_data_i),
    .issue_tail_idx_o   (issue_tail_idx_o),
    .issue_rs1_rob_idx_i(issue_rs1_rob_idx_i),
    .issue_rs2_rob_idx_i(issue_rs2_rob_idx_i),
    .opfwd_rs1_valid_o  (rob_opfwd_rs1_valid),
    .opfwd_rs1_ready_o  (rob_opfwd_rs1_ready),
    .opfwd_rs1_value_o  (rob_opfwd_rs1_value),
    .opfwd_rs2_valid_o  (rob_opfwd_rs2_valid),
    .opfwd_rs2_ready_o  (rob_opfwd_rs2_ready),
    .opfwd_rs2_value_o  (rob_opfwd_rs2_value),
    .comm_valid_o       (rob_reg_valid),
    .comm_ready_i       (reg_rob_ready),
    .comm_data_o        (rob_reg_head_entry),
    .comm_head_idx_o    (rob_reg_head_idx),
    .cdb_valid_i        (cdb_valid_i),
    .cdb_data_i         (cdb_data_i),
    .cdb_ready_o        (cdb_ready_o)
  );

  // ROB HEAD BUFFER
  // ---------------
  inreg_data_t inreg_data_in, inreg_data_out;

  assign inreg_data_in.data    = rob_reg_head_entry;
  assign inreg_data_in.rob_idx = rob_reg_head_idx;

  // Input spill cell
  spill_cell_ext #(
    .DATA_T(inreg_data_t),
    .SKIP  (COMMIT_SPILL_SKIP)
  ) u_input_reg (
    .clk_i      (clk_i),
    .rst_n_i    (rst_n_i),
    .flush_i    (cu_mis_flush),
    .valid_i    (rob_reg_valid),
    .ready_i    (cu_inreg_ready),
    .valid_o    (inreg_cu_valid),
    .ready_o    (reg_rob_ready),
    .data_i     (inreg_data_in),
    .data_o     (inreg_data_out),
    .buff_full_o(inreg_buff_full),
    .buff_data_o(inreg_buff_data)
  );

  // OPERANDS FORWARDING LOGIC
  // -------------------------
  // The operands required by the issuing instruction are searched for in
  // the following order (from the most recent to the oldest).
  // 1) ROB -- most recent
  // 2) Commit stage buffer 0 (spill register)
  // 3) Commit stage buffer 1
  // 4) Commit stage committing instruction buffer -- oldest
  always_comb begin : op_fwd_logic
    // RS1
    if (cdb_valid_i && cdb_data_i.rob_idx == issue_rs1_rob_idx_i) begin
      issue_rs1_value_o = cdb_data_i.res_value;
      issue_rs1_ready_o = 1'b1;
    end else if (rob_opfwd_rs1_valid) begin
      issue_rs1_ready_o = rob_opfwd_rs1_ready;
      issue_rs1_value_o = rob_opfwd_rs1_value;
    end else if (inreg_buff_full && inreg_buff_data.rob_idx == issue_rs1_rob_idx_i) begin
      issue_rs1_ready_o = 1'b1;
      issue_rs1_value_o = inreg_buff_data.data.res_value;
    end else if (inreg_cu_valid && inreg_data_out.rob_idx == issue_rs1_rob_idx_i) begin
      issue_rs1_ready_o = 1'b1;
      issue_rs1_value_o = inreg_data_out.data.res_value;
    end else if (comm_reg_valid && comm_reg_data.rob_idx == issue_rs1_rob_idx_i) begin
      issue_rs1_ready_o = 1'b1;
      issue_rs1_value_o = comm_reg_data.data.res_value;
    end else begin
      issue_rs1_ready_o = 1'b0;
      issue_rs1_value_o = '0;
    end
    // RS2
    if (cdb_valid_i && cdb_data_i.rob_idx == issue_rs2_rob_idx_i) begin
      issue_rs2_value_o = cdb_data_i.res_value;
      issue_rs2_ready_o = 1'b1;
    end else if (rob_opfwd_rs2_valid) begin
      issue_rs2_ready_o = rob_opfwd_rs2_ready;
      issue_rs2_value_o = rob_opfwd_rs2_value;
    end else if (inreg_buff_full && inreg_buff_data.rob_idx == issue_rs2_rob_idx_i) begin
      issue_rs2_ready_o = 1'b1;
      issue_rs2_value_o = inreg_buff_data.data.res_value;
    end else if (inreg_cu_valid && inreg_data_out.rob_idx == issue_rs2_rob_idx_i) begin
      issue_rs2_ready_o = 1'b1;
      issue_rs2_value_o = inreg_data_out.data.res_value;
    end else if (comm_reg_valid && comm_reg_data.rob_idx == issue_rs2_rob_idx_i) begin
      issue_rs2_ready_o = 1'b1;
      issue_rs2_value_o = comm_reg_data.data.res_value;
    end else begin
      issue_rs2_ready_o = 1'b0;
      issue_rs2_value_o = '0;
    end
  end

  // COMMITTING INSTRUCTION REGISTER
  // -------------------------------
  always_ff @(posedge clk_i or negedge rst_n_i) begin : comm_reg
    if (!rst_n_i) begin
      comm_reg_data   <= 'h0;
      comm_reg_csr_op <= CSR_OP_CSRRW;
      comm_reg_valid  <= 1'b0;
    end else if (comm_reg_clr) begin
      comm_reg_data   <= 'h0;
      comm_reg_csr_op <= CSR_OP_CSRRW;
      comm_reg_valid  <= 1'b0;
    end else if (comm_reg_en) begin
      comm_reg_data   <= inreg_data_out;
      comm_reg_csr_op <= cd_csr_op;
      comm_reg_valid  <= inreg_cu_valid;
    end
  end

  // COMMIT DECODER
  // --------------
  commit_decoder u_comm_decoder (
    .instruction_i  (inreg_data_out.data.instruction),
    .except_raised_i(inreg_data_out.data.except_raised),
    .comm_type_o    (cd_comm_type),
    .csr_op_o       (cd_csr_op)
  );

  // COMMIT CONTROL UNIT
  // -------------------
  // NOTE: the commit CU is a Moore FSM that receives inputs from the commit
  //       logic input register (spill cell). Since its output will only be
  //       available the next cycle, the instruction is buffered inside the
  //       'comm_reg' register above.
  assign inreg_cu_mispredicted = inreg_data_out.data.except_code == E_MISPREDICTION;

  commit_cu u_commit_cu (
    .clk_i             (clk_i),
    .rst_n_i           (rst_n_i),
    .comm_type_i       (cd_comm_type),
    .mispredict_i      (inreg_cu_mispredicted),
    .comm_reg_en_o     (comm_reg_en),
    .comm_reg_clr_o    (comm_reg_clr),
    .comm_rd_sel_o     (cu_rd_sel),
    .comm_jb_instr_o   (cu_jb_instr),
    .comm_csr_sel_o    (cu_csr_sel),
    .valid_i           (inreg_cu_valid),
    .ready_o           (cu_inreg_ready),
    .instr_i           (inreg_data_out.data.instruction),
    .res_ready_i       (inreg_data_out.data.res_ready),
    .except_raised_i   (inreg_data_out.data.except_raised),
    .except_code_i     (inreg_data_out.data.except_code),
    .int_rs_valid_o    (int_rs_valid_o),
    .int_rf_valid_o    (int_rf_valid_o),
    // .fp_rs_valid_o     (fp_rs_valid_o),
    // .fp_rf_valid_o     (fp_rf_valid_o),
    .sb_exec_store_o   (sb_exec_store_o),
    .csr_valid_o       (csr_valid_o),
    .csr_override_o    (cu_csr_override),
    .csr_comm_insn_o   (csr_comm_insn_o),
    .csr_addr_o        (cu_csr_addr),
    .fe_ready_i        (fe_ready_i),
    .fe_except_raised_o(fe_except_raised_o),
    .ex_mis_flush_o    (cu_mis_flush),
    .except_flush_o    (cu_except_flush),
    .issue_resume_o    (issue_resume_o)
  );

  // Exception adder
  // ---------------
  // NOTE: may be replaced with an or if mtvec.base is aligned to 64 bytes
  assign adder_op  = (csr_mtvec_i.mode == 0) ? 'h0 :
      {{(XLEN - 2 - EXCEPT_TYPE_LEN) {1'b0}}, comm_reg_data.data.except_code, 2'b00};
  assign adder_out = {csr_mtvec_i.base, 2'b00} + adder_op;

  // rd MUX
  // ------
  always_comb begin : rd_value_mux
    case (cu_rd_sel)
      COMM_RD_SEL_EXCEPT: rd_value = adder_out;
      COMM_RD_SEL_CSR:    rd_value = csr_data_i;
      default:            rd_value = comm_reg_data.data.res_value;
    endcase
  end

  // CSR MUX
  // -------
  always_comb begin : csr_mux
    unique case (cu_csr_sel)
      COMM_CSR_SEL_INSN: begin
        csr_data = {{XLEN - ILEN{1'b0}}, comm_reg_data.data.instruction};
        csr_addr = cu_csr_addr;
      end
      COMM_CSR_SEL_PC: begin
        csr_data = comm_reg_data.data.instr_pc;
        csr_addr = cu_csr_addr;
      end
      COMM_CSR_SEL_EXCEPT: begin
        csr_data = {{XLEN - EXCEPT_TYPE_LEN{1'b0}}, comm_reg_data.data.except_code};
        csr_addr = cu_csr_addr;
      end
      COMM_CSR_SEL_INT: begin
        csr_data = {1'b1, {XLEN - EXCEPT_TYPE_LEN - 1{1'b0}}, comm_reg_data.data.except_code};
        csr_addr = cu_csr_addr;
      end
      COMM_CSR_SEL_ZERO: begin
        csr_data = 'h0;
        csr_addr = cu_csr_addr;
      end
      default: begin  // select zero
        csr_data = comm_reg_data.data.res_value;
        csr_addr = comm_reg_data.data.instruction.i.imm11;
      end
    endcase
  end
  assign csr_op_o         = (cu_csr_override) ? CSR_OP_SYSTEM : comm_reg_csr_op;

  // Jump/branch in-flight instructions counter
  // ------------------------------------------
  assign jb_instr_cnt_en  = (issue_jb_instr_i & issue_ready_o) ^ cu_jb_instr;
  assign jb_instr_cnt_clr = cu_mis_flush;
  assign jb_instr_cnt_up  = issue_jb_instr_i;
  updown_counter #(
    .W(ROB_IDX_LEN)
  ) u_jb_instr_counter (
    .clk_i  (clk_i),
    .rst_n_i(rst_n_i),
    .en_i   (jb_instr_cnt_en),
    .clr_i  (jb_instr_cnt_clr),
    .up_dn_i(jb_instr_cnt_up),
    .count_o(jb_instr_cnt),
    .tc_o   ()                   // not needed
  );

  // -----------------
  // OUTPUT EVALUATION
  // -----------------

  // Data to front-end
  assign fe_except_pc_o    = adder_out;

  assign rs_head_idx_o     = rob_reg_head_idx;

  // To store buffer
  // NOTE: if there are in-flight jumps or branches, the new instuction is
  // speculative.
  assign sb_spec_instr_o   = |jb_instr_cnt;
  assign sb_rob_head_idx_o = rob_reg_head_idx;

  // Data to the register file(s)
  assign rd_idx_o          = comm_reg_data.data.rd_idx;
  assign rd_value_o        = rd_value;

  // Data to CSRs
  assign csr_funct3_o      = comm_reg_data.data.instruction.i.funct3;
  assign csr_addr_o        = csr_addr;
  assign csr_rs1_idx_o     = comm_reg_data.data.instruction.r.rs1;
  assign csr_data_o        = csr_data;
  assign csr_except_code_o = comm_reg_data.data.except_code;
  assign csr_rd_idx_o      = comm_reg_data.data.rd_idx;

  // Data to others
  assign ex_mis_flush_o    = cu_mis_flush;
  assign except_flush_o    = cu_except_flush;

  // ----------
  // ASSERTIONS
  // ----------
`ifndef SYNTHESIS
`ifndef VERILATOR
  property p_no_except;
    @(posedge clk_i) disable iff (!rst_n_i) ex_mis_flush_o |=> !fe_except_raised_o
  endproperty
  a_no_except :
  assert property (p_no_except)
  else
    $display($sformatf("WARNING: Committing exception: %s", comm_reg_data.data.except_code.name()));
  // ISR address
  property p_except;
    @(posedge clk_i) disable iff (!rst_n_i) fe_except_raised_o |->
      fe_except_pc_o == ((comm_reg_data.data.except_code << 2) + (csr_mtvec_i.base << 2))
  endproperty
  a_except :
  assert property (p_except);
  // Detect deadlock (watchdog timer)
  property p_watchdog;
    @(posedge clk_i) disable iff (!rst_n_i) u_commit_cu.curr_state == u_commit_cu.IDLE |->
      ##[1:100] u_commit_cu.curr_state != u_commit_cu.IDLE
  endproperty
  // The number of jump/branch instructions must never overflow
  property p_jb_instr;
    @(posedge clk_i) disable iff (!rst_n_i) sync_accept_on (ex_mis_flush_o | except_flush_o) jb_instr_cnt_en |-> ##1
            (jb_instr_cnt == $past(
        jb_instr_cnt
    ) - 1) || (jb_instr_cnt == $past(
        jb_instr_cnt
    ) + 1)
  endproperty
  a_jb_instr :
  assert property (p_jb_instr);
  a_watchdog :
  assert property (p_watchdog)
  else
    $display(
        $sformatf(
            "IDLE timeout | pc: %h | instr: %h",
            comm_reg_data.data.instr_pc,
            comm_reg_data.data.instruction.raw
        )
    );
`endif  /* VERILATOR */
`endif  /* SYNTHESIS */
endmodule<|MERGE_RESOLUTION|>--- conflicted
+++ resolved
@@ -12,12 +12,6 @@
 // Author: Michele Caon
 // Date: 20/11/2019
 
-<<<<<<< HEAD
-// LEN5 compilation switches
-`include "instr_macros.svh"
-
-=======
->>>>>>> 22b21ba8
 import len5_config_pkg::*;
 import expipe_pkg::*;
 import len5_pkg::*;
