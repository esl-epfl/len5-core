--- conflicted
+++ resolved
@@ -71,7 +71,6 @@
 
   // Issue logic <--> integer register status register
   // -------------------------------------------------
-<<<<<<< HEAD
   logic                                                il_int_regstat_valid;
   logic                                                int_regstat_il_rs1_busy;
   rob_idx_t                                            int_regstat_il_rs1_rob_idx;
@@ -96,32 +95,6 @@
   // Integer register file <--> commit logic
   // ---------------------------------------
   logic                                                comm_intrf_valid;
-=======
-  logic                                 il_int_regstat_valid;
-  logic                                 int_regstat_il_rs1_busy;
-  rob_idx_t                             int_regstat_il_rs1_rob_idx;
-  logic                                 int_regstat_il_rs2_busy;
-  rob_idx_t                             int_regstat_il_rs2_rob_idx;
-  logic            [   REG_IDX_LEN-1:0] il_int_regstat_rd_idx;
-  rob_idx_t                             il_int_regstat_rob_idx;
-  logic            [   REG_IDX_LEN-1:0] il_int_regstat_rs1_idx;
-  logic            [   REG_IDX_LEN-1:0] il_int_regstat_rs2_idx;
-
-  // Integer register status register <--> commit logic
-  // --------------------------------------------------
-  logic                                 comm_intrs_valid;
-
-  // Issue logic <--> integer register file
-  // --------------------------------------
-  logic            [          XLEN-1:0] intrf_il_rs1_value;
-  logic            [          XLEN-1:0] intrf_il_rs2_value;
-  logic            [   REG_IDX_LEN-1:0] il_intrf_rs1_idx;
-  logic            [   REG_IDX_LEN-1:0] il_intrf_rs2_idx;
-
-  // Integer register file <--> commit logic
-  // ---------------------------------------
-  logic                                 comm_intrf_valid;
->>>>>>> 22b21ba8
 
   // Issue logic <--> floating-point register status register
   // --------------------------------------------------------
@@ -155,95 +128,6 @@
 
   // Issue Stage <--> Commit Stage
   // -----------------------------
-<<<<<<< HEAD
-  logic                                                comm_issue_ready;
-  logic                                                issue_comm_valid;
-  logic                                                comm_issue_resume;
-  rob_idx_t                                            comm_issue_rob_tail_idx;
-  rob_entry_t                                          issue_comm_rob_data;
-  logic                                                issue_comm_jb_instr;
-  rob_idx_t                                            issue_comm_rs1_rob_idx;
-  logic                                                comm_issue_rs1_ready;
-  logic              [          XLEN-1:0]              comm_issue_rs1_value;
-  rob_idx_t                                            issue_comm_rs2_rob_idx;
-  logic                                                comm_issue_rs2_ready;
-  logic              [          XLEN-1:0]              comm_issue_rs2_value;
-
-  // Issue stage <--> execution units
-  // --------------------------------
-  logic              [      MAX_EU_N-1:0]              ex_issue_ready;
-  logic                                                ex_issue_mis;
-  logic              [      MAX_EU_N-1:0]              il_ex_valid;
-  logic              [MAX_EU_CTL_LEN-1:0]              issue_ex_eu_ctl;
-  op_data_t                                            issue_ex_rs1;
-  op_data_t                                            issue_ex_rs2;
-  logic              [          XLEN-1:0]              issue_ex_imm_value;
-  rob_idx_t                                            issue_ex_rob_idx;
-  logic              [          XLEN-1:0]              issue_ex_curr_pc;
-  logic              [          XLEN-1:0]              issue_ex_pred_target;
-  logic                                                issue_ex_pred_taken;
-
-  // Issue stage <--> CSRs
-  // ---------------------
-  logic                                                csr_il_mstatus_tsr;
-  csr_priv_t                                           csr_il_priv_mode;
-
-  // Execution stage <--> CDB
-  // ------------------------
-  logic              [      MAX_EU_N-1:0]              cdb_ex_ready;
-  logic              [      MAX_EU_N-1:0]              ex_cdb_valid;
-  cdb_data_t       [                     MAX_EU_N-1:0] ex_cdb_data;
-
-  // Execution stage <--> commit stage
-  // ---------------------------------
-  logic                                                comm_sb_spec_instr;
-  rob_idx_t                                            comm_sb_rob_head_idx;
-
-  // Execution stage <--> CSRs
-  // -------------------------
-  logic              [  FCSR_FRM_LEN-1:0]              csr_ex_frm;
-  logic              [ SATP_MODE_LEN-1:0]              csr_ex_vm_mode;
-
-  // CDB <--> commit stage
-  // ---------------------
-  logic                                                comm_cdb_ready;
-
-  // CDB <--> others
-  // ---------------
-  logic                                                cdb_others_valid;
-  cdb_data_t                                           cdb_others_data;
-
-  // Commit logic --> (both) register status registers
-  // -------------------------------------------------
-  rob_idx_t                                            comm_rs_head_idx;
-
-  // Commit logic --> (both) register files
-  // --------------------------------------
-  logic              [   REG_IDX_LEN-1:0]              comm_rf_rd_idx;
-  logic              [          XLEN-1:0]              comm_rf_rd_value;
-
-  // Commit logic <--> CSRs
-  // ----------------------
-  logic                                                comm_csr_valid;
-  logic                                                csr_comm_ready;
-  logic              [          XLEN-1:0]              csr_comm_data;
-  logic                                                csr_comm_acc_exc;
-  csr_mtvec_t                                          csr_comm_mtvec;
-  comm_csr_instr_t                                     comm_csr_comm_insn;
-  logic                                                comm_csr_comm_jb;
-  csr_op_t                                             comm_csr_op;
-  logic              [    FUNCT3_LEN-1:0]              comm_csr_funct3;
-  logic              [  CSR_ADDR_LEN-1:0]              comm_csr_addr;
-  logic              [   REG_IDX_LEN-1:0]              comm_csr_rs1_idx;
-  logic              [          XLEN-1:0]              comm_csr_data;
-  except_code_t                                        comm_csr_except_code;
-  logic              [   REG_IDX_LEN-1:0]              comm_csr_rd_idx;
-
-  // Commit Logic <--> others
-  // ------------------------
-  logic                                                ex_mis_flush;  // flush on misprediction
-  logic                                                except_flush;  // flush on exception
-=======
   logic                                 comm_issue_ready;
   logic                                 issue_comm_valid;
   logic                                 comm_issue_resume;
@@ -331,7 +215,6 @@
   // ------------------------
   logic                                 ex_mis_flush;  // flush on misprediction
   logic                                 except_flush;  // flush on exception
->>>>>>> 22b21ba8
 
   // -------
   // MODULES
