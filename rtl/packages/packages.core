CAPI=2:
# Copyright 2024 POLITO
# Solderpad Hardware License, Version 2.1, see LICENSE.md for details.
# SPDX-License-Identifier: Apache-2.0 WITH SHL-2.1

name: "polito:len5:packages:0.1.0"
description: "LEN5 CPU pacakge components"

filesets:
 len5-packages:
   files:
   - util.svh : {is_include_file : true}
<<<<<<< HEAD
   - instr_macros.svh : {is_include_file : true}
   - len5_config_pkg.sv  
=======
   - len5_config_pkg.sv
>>>>>>> 22b21ba8
   - len5_pkg.sv
   - instr_pkg.sv
   - csr_pkg.sv
   - fetch_pkg.sv
   - expipe_pkg.sv
   - memory_pkg.sv
   file_type: systemVerilogSource

targets:
  default:
    filesets:
    - len5-packages<|MERGE_RESOLUTION|>--- conflicted
+++ resolved
@@ -10,12 +10,7 @@
  len5-packages:
    files:
    - util.svh : {is_include_file : true}
-<<<<<<< HEAD
-   - instr_macros.svh : {is_include_file : true}
-   - len5_config_pkg.sv  
-=======
    - len5_config_pkg.sv
->>>>>>> 22b21ba8
    - len5_pkg.sv
    - instr_pkg.sv
    - csr_pkg.sv
