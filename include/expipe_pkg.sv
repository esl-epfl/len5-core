--- conflicted
+++ resolved
@@ -1,4 +1,3 @@
-<<<<<<< HEAD
 // Copyright 2019 Politecnico di Torino.
 // Copyright and related rights are licensed under the Solderpad Hardware
 // License, Version 2.0 (the "License"); you may not use this file except in
@@ -116,7 +115,7 @@
     //---------------------------\\
     
     typedef struct packed {
-        logic [ROB_IDX_LEN:0]       busy;
+        logic [ROB_IDX_LEN-1:0]     busy;       /* at most as many entry in the ROB, the current (this instruction) */
         logic [ROB_IDX_LEN-1:0]     rob_idx;
     } regstat_entry_t;
 
@@ -267,275 +266,4 @@
 
 endpackage
 
-`endif
-=======
-// Copyright 2019 Politecnico di Torino.
-// Copyright and related rights are licensed under the Solderpad Hardware
-// License, Version 2.0 (the "License"); you may not use this file except in
-// compliance with the License.  You may obtain a copy of the License at
-// http://solderpad.org/licenses/SHL-2.0. Unless required by applicable law
-// or agreed to in writing, software, hardware and materials distributed under
-// this License is distributed on an "AS IS" BASIS, WITHOUT WARRANTIES OR
-// CONDITIONS OF ANY KIND, either express or implied. See the License for the
-// specific language governing permissions and limitations under the License.
-//
-// File: expipe_pkg.sv
-// Author: Michele Caon
-// Date: 17/10/2019
-
-`ifndef EXPIPE_PKG
-`define EXPIPE_PKG
-
-package expipe_pkg;
-
-    /* Inlcude isnstruction macros */
-    `include "instr_macros.svh"
-    
-    // Import global constants
-    import len5_pkg::*;
-
-    /* Add memory definitions */
-    import memory_pkg::PPN_LEN;
-    import memory_pkg::PADDR_LEN;
-    import memory_pkg::PAGE_OFFSET_LEN;
-
-    //--------------------\\
-    //----- SWITCHES -----\\
-    //--------------------\\
-
-    // RESERVATION STATION
-    // Enable age-based selectors in the reservation station. If not defined, simple fixed priority encoders will be used instead. This should lead to worse performance in terms of latency (and possibly throughput with certain code sequences) while reducing area and power consumption
-    //`define ENABLE_AGE_BASED_SELECTOR
-
-    // LOAD-STORE UNIT
-    // If defined, the arbiters of the shared virtual address adder, the DTLB and the DCACHE will give the highest priority to the store buffer in case of conflict. This might slightly increase the forwarding hit ration from the store buffer to the load buffer, while decreasing the latency of loads execution. 
-    `define ENABLE_STORE_PRIO_2WAY_ARBITER
-
-    //---------------\\
-    //----- ROB -----\\
-    //---------------\\
-    
-    localparam ROB_IDX_LEN = $clog2(ROB_DEPTH);//3 // ROB index width
-    localparam ROB_EXCEPT_LEN = 4;  // only the last four bits of the mcause/scause CSR
-
-    // Width of the opcode field (decoded during issue stage)
-    localparam ROB_OPCODE_LEN = OPCODE_LEN + FUNCT3_LEN + FUNCT7_LEN;
-
-    typedef struct packed {
-        logic                       valid;          // the ROB entry contains a valid instruction
-        logic [ILEN-1:0]            instruction;    // the instruction
-        logic [XLEN-1:0]            instr_pc;       // the program counter if the instruction
-        logic                       res_ready;      // the result of the instruction is ready
-        logic [XLEN-1:0]            res_value;      // the value of the result (from the EU)
-        logic [REG_IDX_LEN-1:0]     rd_idx;         // the destination register (rd)
-        logic                       except_raised;  // an exception has been raised
-        logic [ROB_EXCEPT_LEN-1:0]  except_code;    // the exception code
-    } rob_entry_t;
-
-    //---------------\\
-    //----- CDB -----\\
-    //---------------\\
-    
-    typedef struct packed {
-        logic [ROB_IDX_LEN-1:0]     rob_idx;
-        logic [XLEN-1:0]            value;
-        logic                       except_raised;
-        logic [ROB_EXCEPT_LEN-1:0]  except_code;
-    } cdb_data_t;
-
-    //---------------------------\\
-    //----- EXCEPTION CODES -----\\
-    //---------------------------\\
-    // This are the LSBs of the entire exception codes defined by the specs. This are used in the execution pipeline to save area. This code can be directly appended when writing mcause/scause CSRs during exception handling
-    typedef enum logic [ROB_EXCEPT_LEN-1:0] {
-        E_I_ADDR_MISALIGNED   = 4'h0,
-        E_I_ACCESS_FAULT      = 4'h1,
-        E_ILLEGAL_INSTRUCTION = 4'h2,
-        E_BREAKPOINT          = 4'h3,
-        E_LD_ADDR_MISALIGNED  = 4'h4,
-        E_LD_ACCESS_FAULT     = 4'h5,
-        E_ST_ADDR_MISALIGNED  = 4'h6,
-        E_ST_ACCESS_FAULT     = 4'h7,
-        E_ENV_CALL_UMODE      = 4'h8,
-        E_ENV_CALL_SMODE      = 4'h9,
-        E_ENV_CALL_MMODE      = 4'hb,
-        E_INSTR_PAGE_FAULT    = 4'hc,
-        E_LD_PAGE_FAULT       = 4'hd,
-        E_ST_PAGE_FAULT       = 4'hf,
-        
-        E_UNKNOWN             = 4'ha    // reserved code 10, used for debugging
-    } except_code_t;
-
-    //-----------------------\\
-    //----- ISSUE QUEUE -----\\
-    //-----------------------\\
-    localparam IQ_IDX_LEN = 3;//$clog2(IQ_DEPTH); // issue queue index width
-
-    typedef struct packed {
-        logic               valid; // The entry contains a valid instruction
-        logic [XLEN-1:0]    curr_pc;
-        logic [ILEN-1:0]    instruction;
-        logic [XLEN-1:0]    pred_target;
-        logic               pred_taken;
-        logic               except_raised;
-        except_code_t       except_code;
-    } iq_entry_t;
-    
-    //---------------------------\\
-    //----- REGISTER STATUS -----\\
-    //---------------------------\\
-    
-    typedef struct packed {
-        logic [ROB_IDX_LEN-1:0]     busy;       /* at most as many entry in the ROB, the current (this instruction) */
-        logic [ROB_IDX_LEN-1:0]     rob_idx;
-    } regstat_entry_t;
-
-    //-----------------------\\
-    //----- ISSUE LOGIC -----\\
-    //-----------------------\\
-
-    // IMMEDIATE TYPE
-    typedef enum logic {  
-        IMM_SEXT,       // sign extended to 64 bits
-        IMM_SHAMT       // zero pad the 6 LSBs to 64 bits
-    } imm_format_t;
-
-    //--------------------------------\\
-    //----- RESERVATION STATIONS -----\\
-    //--------------------------------\\
-    // WIDTH OF THE CONTROL FIELDS IN THE DIFFERENT EUs
-    // LOAD BUFFER
-    localparam  LB_CTL_LEN      = 3;            // load type, see load buffer section below
-    
-    // STORE BUFFER
-    localparam  SB_CTL_LEN      = LB_CTL_LEN;   // same type as load
-
-    // BRANCH UNIT
-    localparam  BU_CTL_LEN      = 6;            // size of 'branch_type_t' from len5_pkg
-
-    // ALU
-    localparam  ALU_CTL_LEN     = 5;            // ALU operation control
-    // ALU opcodes
-    typedef enum logic [ALU_CTL_LEN-1:0] {
-        ALU_ADD,
-        ALU_ADDW,
-        ALU_SUB,
-        ALU_SUBW,
-        ALU_AND,
-        ALU_OR,
-        ALU_XOR,
-        ALU_SLL,    // shift left
-        ALU_SLLW,
-        ALU_SRL,    // shift right
-        ALU_SRLW,
-        ALU_SRA,    // shift right w/ sign extension
-        ALU_SRAW,
-        ALU_SEQ,    // set if equal
-        ALU_SNE,    // set if not equal 
-        ALU_SLT,    // set if less than
-        ALU_SGE,    // set if greater or equal
-        ALU_SLTU,   // set if less than (unsigned)
-        ALU_SGEU,   // set if greater or equal (unsigned)      
-        ALU_LUI     // LUI = imm << 12
-    } alu_ctl_t;
-
-    // MULT
-    localparam  MULT_CTL_LEN    = 2;            // integer multiplier operation control
-
-    // DIV
-    localparam  DIV_CTL_LEN     = 2;            // integer divider operation control
-
-    // FPU
-    localparam  FPU_CTL_LEN     = 4;            // floating point multiplier operation control
-
-    // MAXIMUM DIMENSION OF EU_CONTROL FIELDS
-    localparam MAX_EU_CTL_LEN   = BU_CTL_LEN;   // this must be set to the maximum of the previous parameters
-    
-    // ASSIGNED EU
-    typedef enum logic [$clog2(EU_N)
--1:0] { //3
-        EU_LOAD_BUFFER,     // 0
-        EU_STORE_BUFFER,    // 1
-        EU_BRANCH_UNIT,     // 2
-        EU_INT_ALU,         // 3
-        EU_INT_MULT,        // 4
-        EU_INT_DIV,         // 5
-        EU_FPU,             // 6
-        EU_SIMD,            // 7
-        EU_OPERANDS_ONLY,   // 8
-        EU_NONE             // 9: the instruction is directly sent to the ROB (csr, special instructions, etc.)
-    } issue_eu_t;
-
-    //---------------------------\\
-    //----- LOAD-STORE UNIT -----\\
-    //---------------------------\\
-    localparam LDBUFF_IDX_LEN = $clog2(LDBUFF_DEPTH); //3 // load buffer address width
-    localparam STBUFF_IDX_LEN = $clog2(STBUFF_DEPTH); //3 // store buffer address width
-    localparam BUFF_IDX_LEN = (LDBUFF_IDX_LEN > STBUFF_IDX_LEN) ? (LDBUFF_IDX_LEN) : (STBUFF_IDX_LEN); // the largest of the two. Useful when comparing indexes from both
-    localparam EXCEPT_TYPE_LEN = ROB_EXCEPT_LEN; // only the last four bits of the mcause/scause CSR
-    localparam LDST_TYPE_LEN = LB_CTL_LEN; // 3 bits: 7 types of load (lb, lh, lw, ld, lbu, lhu, ldu), 4 types of store (sb, sh, sw and sd)
-    typedef enum logic [LDST_TYPE_LEN-1:0] { LS_BYTE, LS_BYTE_U, LS_HALFWORD, LS_HALFWORD_U, LS_WORD, LS_WORD_U, LS_DOUBLEWORD } ldst_type_t;
-    
-    // LOAD BUFFER ENTRY TYPE
-    typedef struct packed {
-        logic                    valid;             // the entry contains a valid instructions
-        logic                    busy;              // The entry is waiting for an operation to complete
-        logic                    store_dep;         // the entry must wait for alla previous store to commit before it can be executed
-        logic                    pfwd_attempted;    // the entry is ready for the cache access
-        `ifdef ENABLE_AGE_BASED_SELECTOR
-        logic [ROB_IDX_LEN-1:0]  entry_age;         // the age of the entry, used for scheduling
-        `endif
-        logic [STBUFF_IDX_LEN:0] older_stores;      // Number of older uncommitted stores (if 0, the entry is dependency-free)
-        ldst_type_t              load_type;         // LB, LBU, LH, LHU, LW, LWU, LD
-        logic                    rs1_ready;         // the value of rs1 contained in 'rs1_value' field is valid
-        logic [ROB_IDX_LEN-1:0]  rs1_idx;           // the index of the ROB that will contain the base address
-        logic [XLEN-1:0]         rs1_value;         // the value of the base address
-        logic [I_IMM-1:0]        imm_value;         // the value of the immediate field (offset)
-        logic                    vaddr_ready;       // the virtual address has already been computed
-        logic [XLEN-1:0]         vaddr;             // the virtual address
-        logic                    paddr_ready;       // the address translation (TLB access) has already completed
-        logic [PPN_LEN-1:0]      ppn;  // the physical page number
-        logic [ROB_IDX_LEN-1:0]  dest_idx;          // the entry of the ROB where the loaded value will be stored
-        logic                    except_raised;
-        except_code_t            except_code;       // exception code 
-        logic [XLEN-1:0]         ld_value;          // the value loaded from memory
-        logic                    completed;         // the value has been fetched from D$
-    } lb_entry_t;
-
-    // STORE BUFFER ENTRY TYPE
-    typedef struct packed {
-        logic                   valid;              // the entry contains a valid instructions
-        logic                   busy;               // The entry is waiting for an operation to complete
-        `ifdef ENABLE_AGE_BASED_SELECTOR
-        logic [ROB_IDX_LEN-1:0] entry_age;          // the age of the entry, used for scheduling
-        `endif
-        ldst_type_t             store_type;         // SB, SH, SW, SD
-        logic                   rs1_ready;          // the value of rs1 (BASE ADDRESS) contained in 'rs1_value' field is valid
-        logic [ROB_IDX_LEN-1:0] rs1_idx;            // the index of the ROB that will contain the base address
-        logic [XLEN-1:0]        rs1_value;          // the value of the BASE ADDRESS
-        logic                   rs2_ready;          // the value of rs2 (VALUE to be stored) contained in 'rs2_value' field is valid
-        logic [ROB_IDX_LEN-1:0] rs2_idx;            // the index of the ROB that will contain the base address
-        logic [XLEN-1:0]        rs2_value;          // the value to be stored in memory
-        logic [I_IMM-1:0]       imm_value;          // the value of the immediate field (offset)
-        logic                   vaddr_ready;        // the virtual address has already been computed
-        logic [XLEN-1:0]        vaddr;              // the virtual address
-        logic                   paddr_ready;        // the address translation (TLB access) has already completed
-        logic [PPN_LEN-1:0]     ppn;  // the physical address (last 12 MSBs are identical to virtual address
-        logic [ROB_IDX_LEN-1:0] dest_idx;           // the entry of the ROB where the loaded value will be stored
-        logic                   except_raised;
-        except_code_t           except_code;        // exception code 
-        logic                   completed;          // the value has been fetched from D$
-    } sb_entry_t;
-
-    //------------------------\\
-    //----- COMMIT LOGIC -----\\
-    //------------------------\\
-    localparam CL_CTL_SIZE = 4;
-
-    // Virtual address adder exception codes
-    typedef enum logic [1:0] { VADDER_ALIGN_EXCEPT, VADDER_PAGE_EXCEPT, VADDER_NO_EXCEPT } vadder_except_t;
-
-endpackage
-
-`endif
->>>>>>> 404a24a5
+`endif