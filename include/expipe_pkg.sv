--- conflicted
+++ resolved
@@ -115,11 +115,7 @@
     //---------------------------\\
     
     typedef struct packed {
-<<<<<<< HEAD
-        logic [ROB_IDX_LEN-1:0]     busy;
-=======
         logic [ROB_IDX_LEN:0]       busy;
->>>>>>> 34cad2e7
         logic [ROB_IDX_LEN-1:0]     rob_idx;
     } regstat_entry_t;
 
