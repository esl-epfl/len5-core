--- conflicted
+++ resolved
@@ -57,11 +57,7 @@
 vsim.dbg
 
 # Ignore logs
-<<<<<<< HEAD
-**/*.log
-=======
 scripts/*.log
 
 # ignore Verilator compilation output
-**/obj_dir
->>>>>>> b1f5d520
+**/obj_dir