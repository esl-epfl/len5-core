# .gitignore file rules #
# from https://git-scm.com/book/en/v2/Git-Basics-Recording-Changes-to-the-Repository #
#
# The rules for the patterns you can put in the .gitignore file are as follows:
# - Blank lines or lines starting with # are ignored.
# - Standard glob patterns work, and will be applied recursively throughout the entire working tree.
# - You can start patterns with a forward slash (/) to avoid recursivity.
# - You can end patterns with a forward slash (/) to specify a directory.
# - You can negate a pattern by starting it with an exclamation point (!).
#
# Glob patterns are like simplified regular expressions that shells use. An asterisk (*) matches zero or more characters; [abc] matches any character inside the brackets (in this case a, b, or c); a question mark (?) matches a single character; and brackets enclosing characters separated by a hyphen ([0-9]) matches any character between them (in this case 0 through 9). You can also use two asterisks to match nested directories; a/**/z would match a/z, a/b/z, a/b/c/z, and so on.

## files ##
# temp tilde files
*~

## private folders ##
private/
build/

## Synthesis report ##
syn/reports/

## Visual Studio Code settings
.vscode/

## svlint configuration
.svlint.toml

## jekyll files ##
# folder in which the processed site is put
_site/
# bundle config directory 
.bundle/

## modelsim ##
[_@]*
work/

# ignore Modelsim compilation output
*.mti
*.dat
*.dbs
*.psm
*.bak
*.cmp
*.jpg
*.html
*.bsf

# Modelsim simulation output
wlf*
*.wlf
*.vstf
*.ucdb
cov*/
transcript*
sc_dpiheader.h
vsim.dbg

# Compilation logs
scripts/*.log

# Verilator compilation output
**/obj_dir

<<<<<<< HEAD
results.txt
build*
=======
# ignore reports
reports
>>>>>>> bdb596a5
<|MERGE_RESOLUTION|>--- conflicted
+++ resolved
@@ -64,10 +64,7 @@
 # Verilator compilation output
 **/obj_dir
 
-<<<<<<< HEAD
-results.txt
-build*
-=======
 # ignore reports
 reports
->>>>>>> bdb596a5
+results.txt
+build*