--- conflicted
+++ resolved
@@ -63,13 +63,8 @@
 # QuestaSim
 .PHONY: questasim-sim
 questasim-sim: | .check-fusesoc
-<<<<<<< HEAD
-	@echo "## Running simulation with QuestaSim"
-	fusesoc run --no-export --target=sim --tool=modelsim $(FUSESOC_FLAGS) --setup --build polito:len5:len5 2>&1 | tee builsim.log
-=======
 	@echo "## Running simulation with QuestaSim..."
 	fusesoc run --no-export --target sim --tool modelsim $(FUSESOC_FLAGS) --build polito:len5:len5 2>&1 | tee build/build.log
->>>>>>> 22b21ba8
 
 # Verilator
 # TODO: add verilator support to .core files
