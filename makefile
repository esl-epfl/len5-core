--- conflicted
+++ resolved
@@ -141,7 +141,6 @@
 	make run PLUSARGS="c firmware=../../../sw/applications/hello_world.hex"; \
 	cd ../../..;
 
-<<<<<<< HEAD
 # Simulate the current application on Spike, in interactive mode (debug)
 .PHONY: spike-sim
 spike-sim: $(BUILD_DIR)/main.elf
@@ -160,14 +159,12 @@
 spike-check: $(BUILD_DIR)/sim-common/sim-trace.log $(BUILD_DIR)/sim-common/spike-trace.log
 	@echo "## Comparing Spike and Verilator traces..."
 	scripts/sim/cmp-trace.sh $^
-=======
 # Synthesis
 # ----------------------------
 .PHONE: syn-asic
 syn-asic: | .check-fusesoc
 	@echo "## Running ASIC synthesis..."
 	fusesoc run --no-export --target synth_asic --tool design_compiler polito:len5:len5
->>>>>>> bdb596a5
 
 # Check that nothing is broken
 # ----------------------------
