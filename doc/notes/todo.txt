--- conflicted
+++ resolved
@@ -1,35 +1,3 @@
-<<<<<<< HEAD
-[X] fix spellong: cdb_except_rasied_i
-
-[X] remove control_pkg::
-
-[ ] fix handshake in issue logic: maybe keep valid  only and it to operand fetch logic (only fetch operands from the cdb if they are valid)
-
-[ ] handle id_imm_req separately in issue logic
-
-[ ] See the effect of rob_idx vs instr_idx change in issue logic
-
-[X] fix register status
-
-[X] Check if the new definition of rs_data in generic_rs creates issues
-
-[X] Review the indexes to the CDB of the execution units in exec_unit.sv 
-
-[ ] Fix assertions in branch_unit_rs
-
-[ ] fix EU indexes (make them unpacked vectors)
-
-[ ] fix "served" indexes in CDB
-
-[ ] Add write memory function to memory class
-
------------------
------ IDEAS -----
------------------
-
-Instruction replay
-------------------
-=======
 [X] fix spellong: cdb_except_rasied_i
 
 [X] remove control_pkg::
@@ -62,5 +30,4 @@
 
 Instruction replay
 ------------------
->>>>>>> 404a24a5
 Use the issue queue like the ROB: do not remove an instruction from it until the instruction is committed. If, for some reason, the instruction must be replayed (e.g., misprediction), it is enough to flush the pipeline and move the pointer to the index inside the issue queue corresponding to the wrong instruction. 