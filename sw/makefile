#############################
# ----- CONFIGURATION ----- #
#############################

# General configuration
MAKE			?= make
BUILD_DIR		?= build

# Target application
PROJECT			?= hello_world
LINKER 			?= linker/len5-sim.ld
SRCS 			:= $(wildcard applications/$(PROJECT)/*.c)
SRCS 			+= $(wildcard applications/$(PROJECT)/*.S)
OBJS 			:= $(filter %.o,\
				   $(patsubst %.c,$(BUILD_DIR)/%.o,$(SRCS))\
				   $(patsubst %.S,$(BUILD_DIR)/%.o,$(SRCS)))
INC_DIRS 		:= $(sort $(dir $(SRCS)))
INC_DIRS_GCC	:= $(addprefix -I ,$(INCLUDE_DIRS))

###  RISC-V C toolchain
# TODO: REMOVE -mstrict-align ONCE UNALIGNED ACCESS IS SUPPORTED
RISCV_EXE_PREFIX           	?= riscv64-unknown-elf
ISA_STRING					?= rv64im
ABI_STRING					?= lp64
COPT						?= -O0
CDEFS						?= -DSPIKE_EXIT
CFLAGS			:= -march=$(ISA_STRING) \
				   -mabi=$(ABI_STRING) \
				   -mstrict-align \
				   -nostartfiles \
				   -flto \
				   -ffunction-sections \
				   -fdata-sections \
				   -fno-builtin \
				   $(COPT) \
				   -g \
				   -Wall
LDFLAGS_PRE		:= -T $(LINKER) \
				   -static
LDFLAGS_POST	:= -Wl,-Map,$(BUILD_DIR)/main.map \
				   -Wl,--gc-sections \
				   -specs=nano.specs

# LEN5 software support
LIB_SRCS		:= $(wildcard device/crt/*.S) \
				   $(wildcard device/runtime/*.c device/runtime/*.S) \
				   $(wildcard device/base/**.c device/base/**.S)
LIB_INCS		:= $(wildcard device/base/*.h device/base/freestanding/*.h device/runtime/*.h)
INC_FOLDERS     += $(sort $(dir $(LIB_INCS)))
INC_FOLDERS_GCC += $(addprefix -I ,$(INC_FOLDERS))
LIB_OBJS		:= $(filter %.o,\
				   $(patsubst %.S,$(BUILD_DIR)/%.o,$(LIB_SRCS))\
				   $(patsubst %.s,$(BUILD_DIR)/%.o,$(LIB_SRCS))\
				   $(patsubst %.c,$(BUILD_DIR)/%.o,$(LIB_SRCS)))


# Export all the variables to sub-makefiles
export

#######################
# ----- TARGETS ----- #
#######################

# Software build
# --------------
# Application build
.PHONY: app
app: $(BUILD_DIR)/main.hex $(BUILD_DIR)/main.disasm $(BUILD_DIR)/main.elf
<<<<<<< HEAD
	echo $(OBJS)
=======
>>>>>>> 710137da
.PHONY: benchmark
benchmark: $(LIB_OBJS) 
	$(MAKE) -B -C benchmarks $(SUITE) BENCHMARK=$(BENCHMARK) SUITE=$(SUITE)

$(BUILD_DIR)/main.%: $(BUILD_DIR)/applications/$(PROJECT)/main.%
	cp $< $@

# ASCII .hex firmware
$(BUILD_DIR)/%.hex: $(BUILD_DIR)/%.elf
	$(RISCV_EXE_PREFIX)-objcopy -O verilog $< $@

# Disassembly
$(BUILD_DIR)/%.disasm: $(BUILD_DIR)/%.elf
	$(RISCV_EXE_PREFIX)-objdump -D $< > $@

# Stripped binary firmware
$(BUILD_DIR)/%.bin: $(BUILD_DIR)/%.elf
	$(RISCV_EXE_PREFIX)-objcopy -O binary $< $@

# Linked executable firmware
$(BUILD_DIR)/%.elf: $(OBJS) $(LIB_OBJS)
	echo $(LIB_OBJS)
	$(RISCV_EXE_PREFIX)-gcc $(CFLAGS) $(LDFLAGS_PRE) $(INC_FOLDERS_GCC) $^ $(LDFLAGS_POST) -o $@

# Implicit compilation rules
$(BUILD_DIR)/%.o: ./%.c | $(BUILD_DIR)/applications/$(PROJECT)/
	@mkdir -p $(@D)
	$(RISCV_EXE_PREFIX)-gcc $(CFLAGS) $(CDEFS) $(INC_FOLDERS_GCC) -c $< -o $@
$(BUILD_DIR)/%.o: ./%.S | $(BUILD_DIR)/applications/$(PROJECT)/
	@mkdir -p $(@D)
	$(RISCV_EXE_PREFIX)-gcc $(CFLAGS) $(CDEFS) $(INC_FOLDERS_GCC) -c $< -o $@

# Utils
# -----
# Create new directories
%/:
	mkdir -p $@

# Print variables
.PHONY: .print
.print:
	@echo "RISCV:        $(RISCV)"
	@echo "PROJECT:      $(PROJECT)"
	@echo "SRCS          $(SRCS)"
	@echo "OBJS          $(OBJS)"
	@echo "LIB_SRCS:     $(LIB_SRCS)"
	@echo "LIB_OBJS:     $(LIB_OBJS)"
	@echo "LIB_INCS:     $(LIB_INCS)"
	@echo "INC_FOLDERS:  $(INC_FOLDERS)"
	@echo "CFLAGS:       $(CFLAGS)"
	@echo "LDFLAGS_PRE:  $(LDFLAGS_PRE)"
	@echo "LDFLAGS_POST: $(LDFLAGS_POST)"

# Clean-up
.PHONY: clean
clean:
	$(RM) -r $(BUILD_DIR)/*/*.elf
	$(RM) -r $(BUILD_DIR)/*/*.o
	$(RM) -r $(BUILD_DIR)/*/*.bin
	$(RM) -r $(BUILD_DIR)/*/*.hex
	$(RM) -r $(BUILD_DIR)/*/*.dis
	$(RM) -r $(BUILD_DIR)/*/*.map
	$(RM) -r $(BUILD_DIR)/*/*.dump<|MERGE_RESOLUTION|>--- conflicted
+++ resolved
@@ -66,10 +66,6 @@
 # Application build
 .PHONY: app
 app: $(BUILD_DIR)/main.hex $(BUILD_DIR)/main.disasm $(BUILD_DIR)/main.elf
-<<<<<<< HEAD
-	echo $(OBJS)
-=======
->>>>>>> 710137da
 .PHONY: benchmark
 benchmark: $(LIB_OBJS) 
 	$(MAKE) -B -C benchmarks $(SUITE) BENCHMARK=$(BENCHMARK) SUITE=$(SUITE)
