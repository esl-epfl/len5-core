#############################
# ----- CONFIGURATION ----- #
#############################

# General configuration
MAKE			?= make
BUILD_DIR		?= build

# Target application
PROJECT			?= hello_world
LINKER 			?= linker/len5-sim.ld
SRCS 			:= $(wildcard applications/$(PROJECT)/*.c)
SRCS 			+= $(wildcard applications/$(PROJECT)/*.S)
OBJS 			:= $(filter %.o,\
				   $(patsubst %.c,$(BUILD_DIR)/%.o,$(SRCS))\
				   $(patsubst %.S,$(BUILD_DIR)/%.o,$(SRCS)))
INC_DIRS 		:= $(sort $(dir $(SRCS)))
INC_DIRS_GCC	:= $(addprefix -I ,$(INCLUDE_DIRS))

###  RISC-V C toolchain
# TODO: REMOVE -mstrict-align ONCE UNALIGNED ACCESS IS SUPPORTED
RISCV_EXE_PREFIX           	?= riscv64-unknown-elf
ISA_STRING					?= rv64im
ABI_STRING					?= lp64
COPT						?= -O0
CDEFS						?= -DSPIKE_EXIT
CFLAGS			:= -march=$(ISA_STRING) \
				   -mabi=$(ABI_STRING) \
				   -mstrict-align \
				   -nostartfiles \
				   -flto \
				   -ffunction-sections \
				   -fdata-sections \
				   -fno-builtin \
				   $(COPT) \
				   -g \
				   -Wall
LDFLAGS_PRE		:= -T $(LINKER) \
				   -static
LDFLAGS_POST	:= -Wl,-Map,$(BUILD_DIR)/main.map \
				   -Wl,--gc-sections \
				   -specs=nano.specs

# LEN5 software support
LIB_SRCS		:= $(wildcard device/crt/*.S) \
				   $(wildcard device/runtime/*.c device/runtime/*.S) \
				   $(wildcard device/base/**.c device/base/**.S)
LIB_INCS		:= $(wildcard device/base/*.h device/base/freestanding/*.h device/runtime/*.h)
INC_FOLDERS     += $(sort $(dir $(LIB_INCS)))
INC_FOLDERS_GCC += $(addprefix -I ,$(INC_FOLDERS))
LIB_OBJS		:= $(filter %.o,\
				   $(patsubst %.S,$(BUILD_DIR)/%.o,$(LIB_SRCS))\
				   $(patsubst %.s,$(BUILD_DIR)/%.o,$(LIB_SRCS))\
				   $(patsubst %.c,$(BUILD_DIR)/%.o,$(LIB_SRCS)))


# Export all the variables to sub-makefiles
export

#######################
# ----- TARGETS ----- #
#######################

# Software build
# --------------
# Application build
.PHONY: app
<<<<<<< HEAD
app: $(BUILD_DIR)/main.hex $(BUILD_DIR)/main.disasm
	echo $(OBJS)
.PHONY: benchmark
benchmark: $(LIB_OBJS) 
	$(MAKE) -B -C benchmarks $(SUITE) BENCHMARK=$(BENCHMARK) SUITE=$(SUITE)
=======
app: $(BUILD_DIR)/main.hex $(BUILD_DIR)/main.disasm $(BUILD_DIR)/main.elf
>>>>>>> a3310b2c

$(BUILD_DIR)/main.%: $(BUILD_DIR)/applications/$(PROJECT)/main.%
	cp $< $@

# ASCII .hex firmware
$(BUILD_DIR)/%.hex: $(BUILD_DIR)/%.elf
	$(RISCV_EXE_PREFIX)-objcopy -O verilog $< $@

# Disassembly
$(BUILD_DIR)/%.disasm: $(BUILD_DIR)/%.elf
	$(RISCV_EXE_PREFIX)-objdump -D $< > $@

# Stripped binary firmware
$(BUILD_DIR)/%.bin: $(BUILD_DIR)/%.elf
	$(RISCV_EXE_PREFIX)-objcopy -O binary $< $@

# Linked executable firmware
$(BUILD_DIR)/%.elf: $(OBJS) $(LIB_OBJS)
	echo $(LIB_OBJS)
	$(RISCV_EXE_PREFIX)-gcc $(CFLAGS) $(LDFLAGS_PRE) $(INC_FOLDERS_GCC) $^ $(LDFLAGS_POST) -o $@

# Implicit compilation rules
$(BUILD_DIR)/%.o: ./%.c | $(BUILD_DIR)/applications/$(PROJECT)/
	@mkdir -p $(@D)
<<<<<<< HEAD
	$(RISCV_EXE_PREFIX)-gcc $(CFLAGS) $(INC_FOLDERS_GCC) -c $< -o $@
$(BUILD_DIR)/%.o: ./%.S | $(BUILD_DIR)/applications/$(PROJECT)/
=======
	$(RISCV_EXE_PREFIX)-gcc $(CFLAGS) $(CDEFS) $(INC_FOLDERS_GCC) -c $< -o $@
$(BUILD_DIR)/%.o: ./%.S
>>>>>>> a3310b2c
	@mkdir -p $(@D)
	$(RISCV_EXE_PREFIX)-gcc $(CFLAGS) $(CDEFS) $(INC_FOLDERS_GCC) -c $< -o $@

# Utils
# -----
# Create new directories
%/:
	mkdir -p $@

# Print variables
.PHONY: .print
.print:
	@echo "RISCV:        $(RISCV)"
	@echo "PROJECT:      $(PROJECT)"
	@echo "SRCS          $(SRCS)"
	@echo "OBJS          $(OBJS)"
	@echo "LIB_SRCS:     $(LIB_SRCS)"
	@echo "LIB_OBJS:     $(LIB_OBJS)"
	@echo "LIB_INCS:     $(LIB_INCS)"
	@echo "INC_FOLDERS:  $(INC_FOLDERS)"
	@echo "CFLAGS:       $(CFLAGS)"
	@echo "LDFLAGS_PRE:  $(LDFLAGS_PRE)"
	@echo "LDFLAGS_POST: $(LDFLAGS_POST)"

# Clean-up
.PHONY: clean
clean:
	$(RM) -r $(BUILD_DIR)/*/*.elf
	$(RM) -r $(BUILD_DIR)/*/*.o
	$(RM) -r $(BUILD_DIR)/*/*.bin
	$(RM) -r $(BUILD_DIR)/*/*.hex
	$(RM) -r $(BUILD_DIR)/*/*.dis
	$(RM) -r $(BUILD_DIR)/*/*.map
	$(RM) -r $(BUILD_DIR)/*/*.dump<|MERGE_RESOLUTION|>--- conflicted
+++ resolved
@@ -65,15 +65,10 @@
 # --------------
 # Application build
 .PHONY: app
-<<<<<<< HEAD
-app: $(BUILD_DIR)/main.hex $(BUILD_DIR)/main.disasm
-	echo $(OBJS)
+app: $(BUILD_DIR)/main.hex $(BUILD_DIR)/main.disasm $(BUILD_DIR)/main.elf
 .PHONY: benchmark
 benchmark: $(LIB_OBJS) 
 	$(MAKE) -B -C benchmarks $(SUITE) BENCHMARK=$(BENCHMARK) SUITE=$(SUITE)
-=======
-app: $(BUILD_DIR)/main.hex $(BUILD_DIR)/main.disasm $(BUILD_DIR)/main.elf
->>>>>>> a3310b2c
 
 $(BUILD_DIR)/main.%: $(BUILD_DIR)/applications/$(PROJECT)/main.%
 	cp $< $@
@@ -98,13 +93,8 @@
 # Implicit compilation rules
 $(BUILD_DIR)/%.o: ./%.c | $(BUILD_DIR)/applications/$(PROJECT)/
 	@mkdir -p $(@D)
-<<<<<<< HEAD
-	$(RISCV_EXE_PREFIX)-gcc $(CFLAGS) $(INC_FOLDERS_GCC) -c $< -o $@
+	$(RISCV_EXE_PREFIX)-gcc $(CFLAGS) $(CDEFS) $(INC_FOLDERS_GCC) -c $< -o $@
 $(BUILD_DIR)/%.o: ./%.S | $(BUILD_DIR)/applications/$(PROJECT)/
-=======
-	$(RISCV_EXE_PREFIX)-gcc $(CFLAGS) $(CDEFS) $(INC_FOLDERS_GCC) -c $< -o $@
-$(BUILD_DIR)/%.o: ./%.S
->>>>>>> a3310b2c
 	@mkdir -p $(@D)
 	$(RISCV_EXE_PREFIX)-gcc $(CFLAGS) $(CDEFS) $(INC_FOLDERS_GCC) -c $< -o $@
 
