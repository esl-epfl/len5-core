--- conflicted
+++ resolved
@@ -1,4 +1,3 @@
-<<<<<<< HEAD
 // Copyright 2019 Politecnico di Torino.
 // Copyright and related rights are licensed under the Solderpad Hardware
 // License, Version 2.0 (the "License"); you may not use this file except in
@@ -64,11 +63,13 @@
 	// Handshake and data from/to the TLB
     input   var dtlb_lsq_ans_t          dtlb_ans_i,
     input   var dtlb_lsq_wup_t          dtlb_wup_i,
+    input   logic                       dtlb_ready_i,
     output  lsq_dtlb_req_t          dtlb_req_o,
 
     // Handshake and data from/to the D$
     input   var l1dc_lsq_ans_t          dcache_ans_i,
     input   var l1dc_lsq_wup_t          dcache_wup_i,
+    input   logic                       dcache_ready_i,
     output  lsq_l1dc_req_t          dcache_req_o
 );
 
@@ -508,11 +509,13 @@
 	// Handshake and data from/to the TLB
     .dtlb_ans_i(dtlb_ans_i),
     .dtlb_wup_i(dtlb_wup_i),
+    .dtlb_ready_i(dtlb_ready_i),
     .dtlb_req_o(dtlb_req_o),
 
     // Handshake and data from/to the D$
     .dcache_ans_i(dcache_ans_i),
     .dcache_wup_i(dcache_wup_i),
+    .dcache_ready_i(dcache_ready_i),
     .dcache_req_o(dcache_req_o),
 
     // Hanshake from/to the CDB 
@@ -681,692 +684,3 @@
 );      
     
 endmodule
-
-=======
-// Copyright 2019 Politecnico di Torino.
-// Copyright and related rights are licensed under the Solderpad Hardware
-// License, Version 2.0 (the "License"); you may not use this file except in
-// compliance with the License.  You may obtain a copy of the License at
-// http://solderpad.org/licenses/SHL-2.0. Unless required by applicable law
-// or agreed to in writing, software, hardware and materials distributed under
-// this License is distributed on an "AS IS" BASIS, WITHOUT WARRANTIES OR
-// CONDITIONS OF ANY KIND, either express or implied. See the License for the
-// specific language governing permissions and limitations under the License.
-//
-// File: issue_IQL.sv
-// Author: WALID WALID
-// Date: 17/10/2020
-
-
-import len5_pkg::*;
-import expipe_pkg::*;
-import memory_pkg::*;
-import csr_pkg::*;
-
-module back_end 
-(
-    input   logic               clk_i,
-    input   logic               rst_n_i,
-    input   logic               flush_i,
-	//input logic stall,
-	input   satp_mode_t         vm_mode_i,
-
-    // Handshake from/to fetch unit
-    input   logic               fetch_valid_i,
-    output  logic               fetch_ready_o,
-
-    // Data from fetch unit
-    input   logic [XLEN-1:0]    curr_pc_i,
-    input   logic [ILEN-1:0]    instruction_i,
-    input   logic [XLEN-1:0]    pred_target_i,
-    input   logic               pred_taken_i,
-    input   logic               except_raised_i,
-    input   except_code_t       except_code_i,
-
-    // To the main control 
-    output  logic                       main_cu_stall_o,
-	
-	// Data for Control unit
-	input   branch_type_t               branch_type_i,
-	input   ldst_type_t             	ldst_type_i,
-
-	// Data to the FE 
-	output  logic [XLEN-1:0]  res_pc_o,
-  	output  logic [XLEN-1:0]  res_target_o,
-  	output  logic             res_taken_o,
-	output  logic 			  res_mispredict_o,
-
-	output   logic                       except_raised_o,
-    //output   logic [ROB_EXCEPT_LEN-1:0]  except_code_o,
-	output   except_code_t  except_code_o,
-
-	output   logic                  except_o,
-    output   logic [XLEN-1:0]  		except_pc_o,
-
-	output logic [ROB_IDX_LEN-1:0] rob_head_idx_o,
-
-	// Handshake and data from/to the TLB
-    input   var dtlb_lsq_ans_t          dtlb_ans_i,
-    input   var dtlb_lsq_wup_t          dtlb_wup_i,
-    input   logic                       dtlb_ready_i,
-    output  lsq_dtlb_req_t          dtlb_req_o,
-
-    // Handshake and data from/to the D$
-    input   var l1dc_lsq_ans_t          dcache_ans_i,
-    input   var l1dc_lsq_wup_t          dcache_wup_i,
-    input   logic                       dcache_ready_i,
-    output  lsq_l1dc_req_t          dcache_req_o
-);
-
-    // DEFINITIONS
-	// Handshake of issue from/to the integer register status register
-    logic                       int_regstat_ready_i;        // should always be asserted
-    logic                       int_regstat_valid_o;
-
-	// Data of issue from/to the integer register status register
-	logic                       int_regstat_rs1_busy_i;     
-	logic [ROB_IDX_LEN-1:0]     int_regstat_rs1_rob_idx_i; 
-	logic                       int_regstat_rs2_busy_i;     
-	logic [ROB_IDX_LEN-1:0]     int_regstat_rs2_rob_idx_i;  
-	logic [REG_IDX_LEN-1:0]     int_regstat_rd_idx_o;       
-	logic [ROB_IDX_LEN-1:0]     int_regstat_rob_idx_o;     
-	logic [REG_IDX_LEN-1:0]     int_regstat_rs1_idx_o;      
-	logic [REG_IDX_LEN-1:0]     int_regstat_rs2_idx_o;  
-
-	// Handshake of issue from/to the floating point register status register
-	logic                       fp_regstat_ready_i;
-	logic                       fp_regstat_valid_o;
-
-	// Data of issue from/to the floating point register status register
-	logic                       fp_regstat_rs1_busy_i;     
-	logic [ROB_IDX_LEN-1:0]     fp_regstat_rs1_rob_idx_i;  
-	logic                       fp_regstat_rs2_busy_i;     
-	logic [ROB_IDX_LEN-1:0]     fp_regstat_rs2_rob_idx_i; 
-	logic [REG_IDX_LEN-1:0]     fp_regstat_rd_idx_o;       
-	logic [ROB_IDX_LEN-1:0]     fp_regstat_rob_idx_o;     
-	logic [REG_IDX_LEN-1:0]     fp_regstat_rs1_idx_o;     
-	logic [REG_IDX_LEN-1:0]     fp_regstat_rs2_idx_o; 
-
-    // Data of issue from/to the integer register file
-    logic [XLEN-1:0]            intrf_rs1_value_i;      // value of the first operand
-    logic [XLEN-1:0]            intrf_rs2_value_i;      // value of the second operand
-    logic [REG_IDX_LEN-1:0]     intrf_rs1_idx_o;        // RF address of the first operand 
-    logic [REG_IDX_LEN-1:0]     intrf_rs2_idx_o;        // RF address of the second operand
-
-    // Data of issue from/to the floating point register file
-    logic [XLEN-1:0]            fprf_rs1_value_i;       // value of the first operand
-    logic [XLEN-1:0]            fprf_rs2_value_i;       // value of the second operand
-    logic [REG_IDX_LEN-1:0]     fprf_rs1_idx_o;         // RF address of the first operand 
-    logic [REG_IDX_LEN-1:0]     fprf_rs2_idx_o;         // RF address of the second operand  
-
-	// Handshake of issue from/to the execution pipeline
-    logic [0:EU_N-1]            ex_ready_i;             // valid signal from each reservation station
-    logic [0:EU_N-1]            ex_valid_o;             // ready signal to each reservation station
-
-    // Data of issue to the execution pipeline reservation stations
-    logic [8-1:0]  ex_eu_ctl_o;        	// controls for the associated EU
-    logic                       ex_rs1_ready_o;     	// first operand is ready at issue time (from the RF or the ROB)
-    logic [ROB_IDX_LEN-1:0]     ex_rs1_idx_o;    		// the index of the ROB where the first operand can be found (if not ready
-    logic [XLEN-1:0]            ex_rs1_value_o;     	// the value of the first operand (if ready)
-    logic                       ex_rs2_ready_o;     	// second operand is ready at issue time (from the RF or the ROB)
-    logic [ROB_IDX_LEN-1:0]     ex_rs2_idx_o;    		// the index of the ROB where the first operand can be found (if not ready)
-    logic [XLEN-1:0]            ex_rs2_value_o;    		// the value of the first operand (if ready)
-   
- 	logic [I_IMM-1:0]           ex_imm_value_o; 		// the value of the immediate field (for st and branches)                   
-
-    logic [ROB_IDX_LEN-1:0]     ex_rob_idx_o;       	// the location of the ROB assigned to the instruction
-    logic [XLEN-1:0]            ex_pred_pc_o;       	// the PC of the current issuing instr (branches only)
-    logic [XLEN-1:0]            ex_pred_target_o;  		// the predicted target of the current issuing instr (branches only)
-    logic                       ex_pred_taken_o;  		// the predicted taken bit of the current issuing instr (branches only) 
-
-	// Handshake of issue from/to the ROB
-    logic                       rob_ready_i;            // the ROB has an empty entry available
-    logic                       rob_valid_o;            // a new instruction can be issued
-
-	// Data of issue from/to the ROB stage
-	logic                       rob_rs1_ready_o;      // the result is ready
-    logic [XLEN-1:0]            rob_rs1_value_o;      // the value of the first operand
-    logic                       rob_rs2_ready_o;      // the result is ready
-    logic [XLEN-1:0]            rob_rs2_value_o;      // the value of the second operand
-	logic [ROB_IDX_LEN-1:0]     rob_tail_idx_o;
-
-	logic [ROB_IDX_LEN-1:0]     rob_rs1_idx_i;        // ROB entry containing rs1 value 
-    logic [ROB_IDX_LEN-1:0]     rob_rs2_idx_i;        // ROB entry containing rs2 value
-	logic [ILEN-1:0]            rob_instr_o;
-	logic [REG_IDX_LEN-1:0]     rob_rd_idx_i;
-	logic                       rob_except_raised_i;
-	logic [ROB_EXCEPT_LEN-1:0]  rob_except_code_i;
-	logic [XLEN-1:0]            rob_except_aux_i;
-	logic                       rob_res_ready_o;
-
-	// Handshake int/fp regstate from/to the commit logic fp
-	logic                   comm_valid_i;
-    logic                   comm_ready_o;
-	logic                   fp_comm_valid_i;
-    logic                   fp_comm_ready_o;
-
-    // Data int/fp regstate from the commit logic
-    logic [REG_IDX_LEN-1:0] comm_rd_idx_i;          // destination register of the committing instr.
-    logic [XLEN-1:0]        comm_rd_value_i;
-	logic [REG_IDX_LEN-1:0] fp_comm_rd_idx_i;          // destination register of the committing instr.
-	logic [XLEN-1:0]        fp_comm_rd_value_i;
-
-	// Handshake int/fp regfile from/to the commit logic
-	logic                   rf_comm_valid_i;
-    logic                   rf_comm_ready_o;
-	logic                   rf_fp_comm_valid_i;
-    logic                   rf_fp_comm_ready_o;
-
-	// Data int/fp regfile from/to the commit logic
-	//logic [REG_IDX_LEN-1:0] comm_rf_rd_idx_i;          // destination register of the committing instr.
-    //logic [XLEN-1:0]        comm_rf_rd_value_i;
-	//logic [REG_IDX_LEN-1:0] fp_comm_rf_rd_idx_i;          // destination register of the committing instr.
-	//logic [XLEN-1:0]        fp_comm_rf_rd_value_i;
-
-	// Hanshake of Exec from/to the CDB 
-    logic    [0:EU_N-1]               cdb_ready_i;
-    //logic                   cdb_valid_i;        // to know if the CDB is carrying valid data
-    logic    [0:EU_N-1]               cdb_valid_o;
-
-    // Data of Exec from/to the CDB
-	cdb_data_t  cdb_data_i [0:EU_N-1];
-	cdb_data_t  cdb_data_o [0:EU_N-1];
-    // cdb_data_t  [0:EU_N-1] cdb_data_i_low_prio;
-    // cdb_data_t  [0:EU_N-1] cdb_data_o_low_prio;
-    //logic [ROB_IDX_LEN-1:0] cdb_idx_i;
-    //logic [XLEN-1:0]        cdb_data_i;
-    //logic                   cdb_except_raised_i;
-    //logic [ROB_IDX_LEN-1:0] cdb_idx_o;
-    //logic [XLEN-1:0]        cdb_data_o;
-    //logic                   cdb_except_raised_o;
-    //logic [ROB_EXCEPT_LEN-1:0] cdb_except_o;
-
-	// Control Exec from/to the ROB
-    logic [ROB_IDX_LEN-1:0] rob_head_idx_i;
-    logic                   rob_store_committing_o;
-	//logic [ROB_IDX_LEN-1:0] comm_head_idx_i;
-	//logic [ROB_IDX_LEN-1:0] fp_comm_head_idx_i;
-
-	// Hanshake of Exec from/to the CDB 
-    //logic                   cdb_lb_valid_i;
-    //logic                   cdb_sb_valid_i;
-    //logic                   cdb_lb_ready_i;
-    //logic                   cdb_sb_ready_i;
-    //logic                   lb_cdb_valid_o;
-    //logic                   sb_cdb_valid_o;
-
-    // Data of Exec from/to the CDB
-    //cdb_data_t              cdb_lsb_data_i;
-    //cdb_data_t              lb_cdb_data_o;
-    //cdb_data_t              sb_cdb_data_o;
-
-	// Data of commit from/to the ROB stage
-    logic                   comm_valid_ROB_i;
-    logic                   comm_ready_ROB_o;
-    
-    // Data of commit from the ROB
-    logic [ILEN-1:0]            rob_instr_i;
-    logic [XLEN-1:0]            rob_pc_i;
-    logic [REG_IDX_LEN-1:0]     rob_rd_idx_o;
-    logic [XLEN-1:0]            rob_value_i;
-	//logic [REG_IDX_LEN-1:0]     fp_rob_rd_idx_i;
-	logic [REG_IDX_LEN-1:0]     fp_rob_rd_idx_o;
-    logic [XLEN-1:0]            fp_rob_value_i;
-    logic                       rob_except_raised_o;
-    //logic [ROB_EXCEPT_LEN-1:0]  rob_except_code_o;
-	except_code_t  rob_except_code_o;
-
-	// Hanshake of rob from/to the CDB 
-    logic                   rob_cdb_ready_o;
-    logic                   rob_cdb_valid_i;        // to know if the CDB is carrying valid data
-
-	// Data of rob from cdb
-	cdb_data_t                  cdb_data_in;
-
-	logic [ROB_IDX_LEN-1:0]     sb_head_idx_o;
-
-	//CDB
-	//new added
-	// Handshake from/to the cdb
-	logic                       cdb_valid_i;
-	logic                       cdb_ready_o;
-
-	// Data from the cdb
-	logic                       cdb_except_raised_i;
-	logic [XLEN-1:0]            cdb_value_i;
-	logic [ROB_IDX_LEN-1:0]		cdb_rob_idx_i;
-//To here
-
-
- //---------------\\
-//----- DUT -----\\
-//---------------\\
-
-issue_q_l u_issue_q_l
-(
-	.clk_i (clk_i),
-    .rst_n_i (rst_n_i),
-    .flush_i (flush_i),
-	//.stall(stall),
-
-    // Handshake from/to fetch unit
-    .fetch_valid_i (fetch_valid_i),
-    .fetch_ready_o (fetch_ready_o),
-
-    // Data from fetch unit
-    .curr_pc_i (curr_pc_i),
-    .instruction_i (instruction_i),
-    .pred_target_i (pred_target_i),
-    .pred_taken_i (pred_taken_i),
-    .except_raised_i (except_raised_i),
-    .except_code_i (except_code_i),
-
-	// To the main control 
-    .main_cu_stall_o(main_cu_stall_o),
-
-	// Handshake from/to the integer register status register
-    .int_regstat_ready_i(int_regstat_ready_i),        
-    .int_regstat_valid_o(int_regstat_valid_o),
-
-    // Data from/to the integer register status register
-    .int_regstat_rs1_busy_i(int_regstat_rs1_busy_i),     
-    .int_regstat_rs1_rob_idx_i(int_regstat_rs1_rob_idx_i), 
-    .int_regstat_rs2_busy_i(int_regstat_rs2_busy_i),     
-    .int_regstat_rs2_rob_idx_i(int_regstat_rs2_rob_idx_i), 
-    .int_regstat_rd_idx_o(int_regstat_rd_idx_o),       
-    .int_regstat_rob_idx_o(int_regstat_rob_idx_o),   
-    .int_regstat_rs1_idx_o(int_regstat_rs1_idx_o),      
-    .int_regstat_rs2_idx_o(int_regstat_rs2_idx_o),     
-
-    // Handshake from/to the floating point register status register
-    .fp_regstat_ready_i(fp_regstat_ready_i),
-    .fp_regstat_valid_o(fp_regstat_valid_o),
-
-    // Data from/to the floating point register status register
-    .fp_regstat_rs1_busy_i(fp_regstat_rs1_busy_i),    
-    .fp_regstat_rs1_rob_idx_i(fp_regstat_rs1_rob_idx_i),  
-    .fp_regstat_rs2_busy_i(fp_regstat_rs2_busy_i),     
-    .fp_regstat_rs2_rob_idx_i(fp_regstat_rs2_rob_idx_i),  
-    .fp_regstat_rd_idx_o(fp_regstat_rd_idx_o),     
-    .fp_regstat_rob_idx_o(fp_regstat_rob_idx_o),    
-    .fp_regstat_rs1_idx_o(fp_regstat_rs1_idx_o),    
-    .fp_regstat_rs2_idx_o(fp_regstat_rs2_idx_o),
-
-    // Data from/to the integer register file
-    .intrf_rs1_value_i(intrf_rs1_value_i),     
-    .intrf_rs2_value_i(intrf_rs2_value_i),      
-    .intrf_rs1_idx_o(intrf_rs1_idx_o), 
-    .intrf_rs2_idx_o(intrf_rs2_idx_o),       
-
-    // Data from/to the floating point register file
-    .fprf_rs1_value_i(fprf_rs1_value_i),       
-    .fprf_rs2_value_i(fprf_rs2_value_i),      
-    .fprf_rs1_idx_o(fprf_rs1_idx_o),       
-    .fprf_rs2_idx_o(fprf_rs2_idx_o), 
-  
-    // Handshake from/to the execution pipeline
-    .ex_ready_i(ex_ready_i),           
-    .ex_valid_o(ex_valid_o),            
-
-    // Data to the execution pipeline reservation stations
-    .ex_eu_ctl_o(ex_eu_ctl_o),            
-    .ex_rs1_ready_o(ex_rs1_ready_o),         
-    .ex_rs1_idx_o(ex_rs1_idx_o),          
-    .ex_rs1_value_o(ex_rs1_value_o),         
-    .ex_rs2_ready_o(ex_rs2_ready_o),         
-    .ex_rs2_idx_o(ex_rs2_idx_o),           
-    .ex_rs2_value_o(ex_rs2_value_o),         
-    .ex_imm_value_o(ex_imm_value_o),                           
-    .ex_rob_idx_o(ex_rob_idx_o),          
-    .ex_pred_pc_o(ex_pred_pc_o),              
-    .ex_pred_target_o(ex_pred_target_o),         
-    .ex_pred_taken_o(ex_pred_taken_o),
-//New
-	// Handshake from/to the cdb
-	.cdb_valid_i(cdb_valid_i),
-	.cdb_ready_o(cdb_ready_o),
-
-	// Data from the cdb
-	.cdb_except_raised_i(cdb_except_raised_i),
-	.cdb_value_i(cdb_value_i),
-	.cdb_rob_idx_i(cdb_rob_idx_i),
-
-    // Handshake from/to the ROB
-    .rob_ready_i(rob_ready_i),           
-    .rob_valid_o(rob_valid_o),            
-
-    // Data from/to the ROB
-    .rob_rs1_ready_i(rob_rs1_ready_o),        
-    .rob_rs1_value_i(rob_rs1_value_o),       
-    .rob_rs2_ready_i(rob_rs2_ready_o),       
-    .rob_rs2_value_i(rob_rs2_value_o),     
-    .rob_tail_idx_i(rob_tail_idx_o),         
-    
-    .rob_rs1_idx_o(rob_rs1_idx_i),         
-    .rob_rs2_idx_o(rob_rs2_idx_i),        
-    .rob_instr_o(rob_instr_o),           
-    .rob_rd_idx_o(rob_rd_idx_i),           
-    .rob_except_raised_o(rob_except_raised_i),    
-    .rob_except_code_o(rob_except_code_i),      
-    .rob_except_aux_o(rob_except_aux_i),       
-    .rob_res_ready_o(rob_res_ready_o)
-);
-
-reg_status #(32) u_reg_status_int 
-(
-    .clk_i (clk_i),
-    .rst_n_i (rst_n_i),
-    .flush_i (flush_i),
-	//.stall(stall),
-
-    // Handshake from/to the issue logic
-    .issuel_valid_i(int_regstat_valid_o),
-    .issuel_ready_o(int_regstat_ready_i),
-
-    // Data from/to the issue logic
-    .issue_rd_idx_i(int_regstat_rd_idx_o),    
-    .issue_rob_idx_i(int_regstat_rob_idx_o),     
-
-    .issue_rs1_idx_i(int_regstat_rs1_idx_o),        // first source register index
-    .issue_rs2_idx_i(int_regstat_rs2_idx_o),        // second source register index
-    .issue_rs1_busy_o(int_regstat_rs1_busy_i),       // rs1 value is in the ROB or has to be computed
-    .issue_rs1_rob_idx_o(int_regstat_rs1_rob_idx_i),    // the index of the ROB where the result is found
-    .issue_rs2_busy_o(int_regstat_rs2_busy_i),       // rs1 value is in the ROB or has to be computed
-    .issue_rs2_rob_idx_o(int_regstat_rs2_rob_idx_i),    // the index of the ROB where the result is found
-
-    // Handshake from/to the commit logic
-    .comm_valid_i(comm_ready_o),
-    .comm_ready_o(comm_valid_i),
-
-    // Data from the commit logic
-    .comm_rd_idx_i(comm_rd_idx_i),          // destination register of the committing instr.
-    .comm_head_idx_i(rob_head_idx_i)//(comm_head_idx_i)         // head entry of the ROB
-);
-
-reg_status # (32) u_reg_status_fp
-(
-    .clk_i (clk_i),
-    .rst_n_i (rst_n_i),
-    .flush_i (flush_i),
-	//.stall(stall),
-
-    // Handshake from/to the issue logic
-    .issuel_valid_i(fp_regstat_valid_o),
-    .issuel_ready_o(fp_regstat_ready_i),
-
-    // Data from/to the issue logic
-    .issue_rd_idx_i(fp_regstat_rd_idx_o),    
-    .issue_rob_idx_i(fp_regstat_rob_idx_o),     
-
-    .issue_rs1_idx_i(fp_regstat_rs1_idx_o),        // first source register index
-    .issue_rs2_idx_i(fp_regstat_rs2_idx_o),        // second source register index
-    .issue_rs1_busy_o(fp_regstat_rs1_busy_i),       // rs1 value is in the ROB or has to be computed
-    .issue_rs1_rob_idx_o(fp_regstat_rs1_rob_idx_i),    // the index of the ROB where the result is found
-    .issue_rs2_busy_o(fp_regstat_rs2_busy_i),       // rs1 value is in the ROB or has to be computed
-    .issue_rs2_rob_idx_o(fp_regstat_rs2_rob_idx_i),    // the index of the ROB where the result is found
-
-    // Handshake from/to the commit logic
-    .comm_valid_i(fp_comm_ready_o),
-    .comm_ready_o(fp_comm_valid_i),
-
-    // Data from the commit logic
-    .comm_rd_idx_i(fp_comm_rd_idx_i),          // destination register of the committing instr.
-    .comm_head_idx_i(rob_head_idx_i)//(fp_comm_head_idx_i)         // head entry of the ROB
-); 
-
-int_rf u_int_rf(
-    .clk_i(clk_i),
-    .rst_n_i(rst_n_i),
-	//.stall(stall),
-
-    // Handshake from the commit logic 
-    .comm_valid_i(rf_comm_ready_o),
-    .comm_ready_o(rf_comm_valid_i),
-
-    // Data from the commit logic (result write port)
-    .comm_rd_idx_i(comm_rd_idx_i),//(comm_rf_rd_idx_i),
-    .comm_rd_value_i(comm_rd_value_i),//(comm_rf_rd_value_i),
-
-    // Data to the issue stage (operands read ports)
-    .issue_rs1_idx_i(intrf_rs1_idx_o),
-    .issue_rs2_idx_i(intrf_rs2_idx_o),
-    .issue_rs1_value_o(intrf_rs1_value_i),
-    .issue_rs2_value_o(intrf_rs2_value_i)
-);
-
-fp_rf u_fp_rf(
-    .clk_i(clk_i),
-    .rst_n_i(rst_n_i),
-	//.stall(stall),
-
-    // Handshake from the commit logic 
-    .comm_valid_i(rf_fp_comm_ready_o),
-    .comm_ready_o(rf_fp_comm_valid_i),
-
-    // Data from the commit logic (result write port)
-    .comm_rd_idx_i(fp_comm_rd_idx_i),//(fp_comm_rf_rd_idx_i),
-    .comm_rd_value_i(fp_comm_rd_value_i),//(fp_comm_rf_rd_value_i),
-
-    // Data to the issue stage (operands read ports)
-    .issue_rs1_idx_i(fprf_rs1_idx_o),
-    .issue_rs2_idx_i(fprf_rs2_idx_o),
-    .issue_rs1_value_o(fprf_rs1_value_i),
-    .issue_rs2_value_o(fprf_rs2_value_i)
-);
-
-//Done until here
-
-exec_unit u_exec_unit(
-    .clk_i(clk_i),
-    .rst_n_i(rst_n_i),
-    .flush_i(flush_i),
-	//.stall(stall),
-	.vm_mode_i(vm_mode_i),
-
-    // Handshake from/to Back end
-    .ex_ready_i(ex_valid_o),             
-    .ex_valid_o(ex_ready_i),             
-
-    // Data oto the Back end
-    .ex_eu_ctl_i(ex_eu_ctl_o),    
-    .ex_rs1_ready_i(ex_rs1_ready_o), 
-    .ex_rs1_idx_i(ex_rs1_idx_o),   
-    .ex_rs1_value_i(ex_rs1_value_o), 
-    .ex_rs2_ready_i(ex_rs2_ready_o), 
-    .ex_rs2_idx_i(ex_rs2_idx_o),   
-    .ex_rs2_value_i(ex_rs2_value_o), 
-   
- 	.ex_imm_value_i(ex_imm_value_o),                  
-
-    .ex_rob_idx_i(ex_rob_idx_o), 
-    .ex_pred_pc_i(ex_pred_pc_o),   
-    .ex_pred_target_i(ex_pred_target_o),
-    .ex_pred_taken_i(ex_pred_taken_o),
-	.branch_type_i(branch_type_i),
-	.ldst_type_i(ldst_type_i),
-
-	// Data to the FE 
-	.res_pc_o(res_pc_o),
-  	.res_target_o(res_target_o),
-  	.res_taken_o(res_taken_o),
-	.res_mispredict_o(res_mispredict_o),
-
-	// Handshake and data from/to the TLB
-    .dtlb_ans_i(dtlb_ans_i),
-    .dtlb_wup_i(dtlb_wup_i),
-    .dtlb_ready_i(dtlb_ready_i),
-    .dtlb_req_o(dtlb_req_o),
-
-    // Handshake and data from/to the D$
-    .dcache_ans_i(dcache_ans_i),
-    .dcache_wup_i(dcache_wup_i),
-    .dcache_ready_i(dcache_ready_i),
-    .dcache_req_o(dcache_req_o),
-
-    // Hanshake from/to the CDB 
-    .cdb_ready_i(cdb_ready_i),
-    .cdb_valid_i(rob_cdb_valid_i),//cdb_valid_i),        // to know if the CDB is carrying valid data
-    .cdb_valid_o(cdb_valid_o),
-
-    // Data from/to the CDB
-	.cdb_data_i(cdb_data_i),
-	.cdb_data_o(cdb_data_o),
-    //.cdb_idx_i(cdb_idx_i),
-    //.cdb_data_i(cdb_data_i),
-    //.cdb_except_raised_i(cdb_except_raised_i),
-    //.cdb_idx_o(cdb_idx_o),
-    //.cdb_data_o(cdb_data_o),
-    //.cdb_except_raised_o(cdb_except_raised_o),
-    //.cdb_except_o(cdb_except_o),
-
-	// Control from/to the ROB
-    .rob_head_idx_i(sb_head_idx_o),
-    .rob_store_committing_o(rob_store_committing_o)
-
-    // Hanshake from/to the CDB 
-    //.cdb_lb_valid_i(cdb_lb_valid_i),
-    //.cdb_sb_valid_i(cdb_sb_valid_i),
-    //.cdb_lb_ready_i(cdb_lb_ready_i),
-    //.cdb_sb_ready_i(cdb_sb_ready_i),
-    //.lb_cdb_valid_o(lb_cdb_valid_o),
-    //.sb_cdb_valid_o(sb_cdb_valid_o),
-
-    // Data from/to the CDB
-    //.cdb_lsb_data_i(cdb_lsb_data_i),
-    //.lb_cdb_data_o(lb_cdb_data_o),
-    //.sb_cdb_data_o(sb_cdb_data_o)
-);
-
-commit_logic u_commit_logic(
-	.clk_i(clk_i),
-    .rst_n_i(rst_n_i),
-    // Control to the ROB
-    .rob_valid_i(comm_valid_ROB_i),
-    .rob_ready_o(comm_ready_ROB_o), 
-	//.stall(stall),   
-
-    // Data from the ROB
-    .rob_instr_i(rob_instr_i),
-    .rob_pc_i(rob_pc_i),
-    .rob_rd_idx_i(rob_rd_idx_o),
-    .rob_value_i(rob_value_i),
-	.fp_rob_rd_idx_i(fp_rob_rd_idx_o),
-	.fp_rob_value_i(fp_rob_value_i),
-    .rob_except_raised_i(rob_except_raised_o),
-    .rob_except_code_i(rob_except_code_o),
-    .rob_head_idx_i(rob_head_idx_i),
-
-    // Conditions
-    .sb_store_committing_i(rob_store_committing_o), // a store is ready to commit from the store buffer
-
-	.rob_except_raised_o(except_raised_o),
-	.rob_except_code_o(except_code_o),
-	.except_new_o(except_o),
-	.except_new_pc_o(except_pc_o),
-
-	// HS from to the register status
-    .int_rs_ready_i(comm_valid_i),
-    .fp_rs_ready_i(fp_comm_valid_i),
-    .int_rs_valid_o(comm_ready_o),
-    .fp_rs_valid_o(fp_comm_ready_o),
-
-    // HS from to the register files
-    .int_rf_ready_i(rf_comm_valid_i),
-    .fp_rf_ready_i(rf_fp_comm_valid_i),
-    .int_rf_valid_o(rf_comm_ready_o),
-    .fp_rf_valid_o(rf_fp_comm_ready_o),
-
-    // Data to the register files
-    .rf_rd_idx_o(comm_rd_idx_i),        // the index of the destination register (rd)
-    .rf_value_o(comm_rd_value_i),          // the value to be stored in rd
-
-	// Data to the fp register files
-    .fp_rd_idx_o(fp_comm_rd_idx_i),        // the index of the destination register (rd)
-    .fp_value_o(fp_comm_rd_value_i)          // the value to be stored in rd
-);
-
-rob u_rob
-(
-    .clk_i                      (clk_i),
-    .rst_n_i                    (rst_n_i),
-    .flush_i                    (flush_i),
-	//.stall(stall),
-    .issue_valid_i              (rob_valid_o),
-    .issue_ready_o              (rob_ready_i),
-    .issue_rs1_idx_i            (rob_rs1_idx_i),        // ROB entry containing rs1 value 
-    .issue_rs2_idx_i            (rob_rs2_idx_i),        // ROB entry containing rs2 value
-    .issue_rs1_ready_o          (rob_rs1_ready_o),      // the result is ready
-    .issue_rs1_value_o          (rob_rs1_value_o),      // the value of the first operand
-    .issue_rs2_ready_o          (rob_rs2_ready_o),      // the result is ready
-    .issue_rs2_value_o          (rob_rs2_value_o),  
-    .issue_instr_i              (rob_instr_o),            // to identify the instruction
-    .issue_pc_i                 (curr_pc_i),
-    .issue_rd_idx_i             (rob_rd_idx_i),            // the destination register index (rd)
-    .issue_except_raised_i      (rob_except_raised_i),     // an exception has been raised
-    .issue_except_code_i        (rob_except_code_i),       // the exception code
-    .issue_except_aux_i         (rob_except_aux_i),  
-    .issue_res_ready_i          (rob_res_ready_o),
-    .issue_tail_idx_o           (rob_tail_idx_o),
-    .cdb_valid_i                (rob_cdb_valid_i),
-    .cdb_ready_o                (rob_cdb_ready_o),
-    .cdb_data_i                 (cdb_data_in),
-    .comm_ready_i               (comm_ready_ROB_o),
-    .comm_valid_o               (comm_valid_ROB_i),
-    .comm_instr_o               (rob_instr_i),
-    .comm_pc_o					(rob_pc_i),
-    .comm_rd_idx_o              (rob_rd_idx_o),          // the destination register (rd)
-    .comm_value_o               (rob_value_i),           // the result of the instruction
-	.fp_comm_rd_idx_o           (fp_rob_rd_idx_o),          // the destination register (rd)
-    .fp_comm_value_o            (fp_rob_value_i),           // the result of the instruction
-    .comm_except_raised_o       (rob_except_raised_o),
-    .comm_except_code_o         (rob_except_code_o),
-    .comm_head_idx_o            (rob_head_idx_i), //SOlve this 
-    .sb_head_idx_o              (sb_head_idx_o)
-); 
-
-	assign 	rob_head_idx_o	=	rob_head_idx_i;    
-    // assign  cdb_data_i_low_prio = cdb_data_i[1:EU_N-1];
-    // assign  cdb_data_o_low_prio = cdb_data_o[1:EU_N-1];
-
-cdb u_cdb(
-    .clk_i(clk_i),
-    .rst_n_i(rst_n_i),
-    .flush_i(flush_i),
-	//.stall(stall),
-
-    // Handshake from/to the maximum priority EU
-    .max_prio_valid_i(cdb_valid_o[0]),
-    .max_prio_ready_o(cdb_ready_i[0]),
-
-    // Data from the maximum priority EU
-    .max_prio_data_i(cdb_data_o[0]),
-	.max_prio_data_o(cdb_data_i[0]),
-
-    // Handshake from/to the reservation stations
-    .rs_valid_i(cdb_valid_o[1:EU_N-1]), 
-    .rs_ready_o(cdb_ready_i[1:EU_N-1]),
-
-    // Data from the reservation stations or issue queue.
-    .rs_data_i(cdb_data_o[1:EU_N-1]),
-	.rs_data_o(cdb_data_i[1:EU_N-1]),
-
-	//New
-	// Handshake from/to the cdb
-	.cdb_valid_i(cdb_valid_i),
-	.cdb_ready_o(cdb_ready_o),
-
-	// Data from the cdb
-	.cdb_except_raised_i(cdb_except_raised_i),
-	.cdb_value_i(cdb_value_i),
-	.cdb_rob_idx_i(cdb_rob_idx_i),
-
-    // Handshake from/to the ROB
-    .rob_ready_i(rob_cdb_ready_o),
-    .rob_valid_o(rob_cdb_valid_i),
-
-    // Data to the ROB
-    .rob_data_o(cdb_data_in)
-);      
-    
-endmodule
->>>>>>> 404a24a5
