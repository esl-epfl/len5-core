--- conflicted
+++ resolved
@@ -1,337 +1,3 @@
-<<<<<<< HEAD
-// Copyright 2019 Politecnico di Torino.
-// Copyright and related rights are licensed under the Solderpad Hardware
-// License, Version 2.0 (the "License"); you may not use this file except in
-// compliance with the License.  You may obtain a copy of the License at
-// http://solderpad.org/licenses/SHL-2.0. Unless required by applicable law
-// or agreed to in writing, software, hardware and materials distributed under
-// this License is distributed on an "AS IS" BASIS, WITHOUT WARRANTIES OR
-// CONDITIONS OF ANY KIND, either express or implied. See the License for the
-// specific language governing permissions and limitations under the License.
-//
-// File: issue_IQL.sv
-// Author: WALID WALID
-// Date: 17/10/2020
-
-
-import len5_pkg::*;
-import expipe_pkg::*;
-import csr_pkg::*;
-import memory_pkg::*;
-
-module exec_unit (
-    input   logic               clk_i,
-    input   logic               rst_n_i,
-    input   logic               flush_i,
-	//input logic stall,
-	input   satp_mode_t         vm_mode_i,
-
-    // Handshake from/to Back end
-    input   logic [0:EU_N-1]    ex_ready_i,             // valid signal from each reservation station
-    output  logic [0:EU_N-1]    ex_valid_o,             // ready signal to each reservation station
-
-    // Data oto the Back end
-    input   logic [8-1:0]  ex_eu_ctl_i,    // controls for the associated EU
-    input   logic                       ex_rs1_ready_i, // first operand is ready at issue time (from the RF or the ROB)
-    input   logic [ROB_IDX_LEN-1:0]     ex_rs1_idx_i,   // the index of the ROB where the first operand can be found (if not ready
-    input   logic [XLEN-1:0]            ex_rs1_value_i, // the value of the first operand (if ready)
-    input   logic                       ex_rs2_ready_i, // second operand is ready at issue time (from the RF or the ROB)
-    input   logic [ROB_IDX_LEN-1:0]     ex_rs2_idx_i,   // the index of the ROB where the first operand can be found (if not ready)
-    input   logic [XLEN-1:0]            ex_rs2_value_i, // the value of the first operand (if ready)
-   
- 	input   logic [I_IMM-1:0]           ex_imm_value_i, // the value of the immediate field (for st and branches)                   
-
-    input   logic [ROB_IDX_LEN-1:0]     ex_rob_idx_i,   // the location of the ROB assigned to the instruction
-    input   logic [XLEN-1:0]            ex_pred_pc_i,   // the PC of the current issuing instr (branches only)
-    input   logic [XLEN-1:0]            ex_pred_target_i,// the predicted target of the current issuing instr (branches only)
-    input   logic                       ex_pred_taken_i,// the predicted taken bit of the current issuing instr (branches only)
-	input   branch_type_t               branch_type_i,
-	input   ldst_type_t             	ldst_type_i,
-
-	// Data to the FE 
-	output  logic [XLEN-1:0]  res_pc_o,
-  	output  logic [XLEN-1:0]  res_target_o,
-  	output  logic             res_taken_o,
-	output 	logic 			  res_mispredict_o,
-
-	// Handshake and data from/to the TLB
-    input   var dtlb_lsq_ans_t          dtlb_ans_i,
-    input   var dtlb_lsq_wup_t          dtlb_wup_i,
-    output  lsq_dtlb_req_t          dtlb_req_o,
-
-    // Handshake and data from/to the D$
-    input   var l1dc_lsq_ans_t          dcache_ans_i,
-    input   var l1dc_lsq_wup_t          dcache_wup_i,
-    output  lsq_l1dc_req_t          dcache_req_o,
-
-    // Hanshake from/to the CDB 
-    input   logic  [0:EU_N-1]                 cdb_ready_i,
-    input   logic                   cdb_valid_i,        // to know if the CDB is carrying valid data
-    output  logic  [0:EU_N-1]                 cdb_valid_o,
-
-    // Data from/to the CDB
-  //typedef struct packed {
-    //    logic [ROB_IDX_LEN-1:0]     rob_idx;
-    //    logic [XLEN-1:0]            value;
-    //    logic                       except_raised;
-    //    logic [ROB_EXCEPT_LEN-1:0]  except_code;
-    //} cdb_data_t;
-    input 	var cdb_data_t   cdb_data_i [0:EU_N-1],
-	output 	cdb_data_t   cdb_data_o [0:EU_N-1],
-    //input   logic [ROB_IDX_LEN-1:0] cdb_idx_i,
-    //input   logic [XLEN-1:0]        cdb_data_i,
-    //input   logic                   cdb_except_raised_i,
-    //output  logic [ROB_IDX_LEN-1:0] cdb_idx_o,
-    //output  logic [XLEN-1:0]        cdb_data_o,
-    //output  logic                   cdb_except_raised_o,
-    //output  logic [ROB_EXCEPT_LEN-1:0] cdb_except_o,
-
-	// Control from/to the ROB
-    input   logic [ROB_IDX_LEN-1:0] rob_head_idx_i,
-    output  logic                   rob_store_committing_o
-
-    // Hanshake from/to the CDB 
-    //input   logic                   cdb_lb_valid_i,
-    //input   logic                   cdb_sb_valid_i,
-    //input   logic                   cdb_lb_ready_i,
-    //input   logic                   cdb_sb_ready_i,
-    //output  logic                   lb_cdb_valid_o,
-    //output  logic                   sb_cdb_valid_o,
-
-    // Data from/to the CDB
-    //input   cdb_data_t              cdb_lsb_data_i,
-    //output  cdb_data_t              lb_cdb_data_o,
-    //output  cdb_data_t              sb_cdb_data_o
-);
-
-    // DEFINITIONS
-localparam EU_CTL_LEN = 8;//4;//8;
-localparam RS_DEPTH = 8;
-localparam EXCEPT_LEN = 2;
-
- //---------------\\
-//----- DUT -----\\
-//---------------\\
-
-alu_rs #(.EU_CTL_LEN (8/*4//8*/), .RS_DEPTH (8), .EXCEPT_LEN(2)) u_alu_rs
-(
-    .clk_i (clk_i),
-    .rst_n_i (rst_n_i),
-    .flush_i (flush_i),
-	//.stall(stall),
-    .arbiter_valid_i (ex_ready_i[EU_INT_ALU]),
-    .arbiter_ready_o (ex_valid_o[EU_INT_ALU]),
-	.eu_ctl_i (ex_eu_ctl_i),
-    .rs1_ready_i (ex_rs1_ready_i),
-    .rs1_idx_i (ex_rs1_idx_i),
-    .rs1_value_i (ex_rs1_value_i),
-    .rs2_ready_i (ex_rs2_ready_i),
-    .rs2_idx_i (ex_rs2_idx_i),
-    .rs2_value_i (ex_rs2_value_i),
-    .dest_idx_i (ex_rob_idx_i),
-	.cdb_ready_i (cdb_ready_i[EU_INT_ALU]),
-    .cdb_valid_i (cdb_valid_i),
-    .cdb_valid_o (cdb_valid_o[EU_INT_ALU]),
-    .cdb_idx_i (cdb_data_i[EU_INT_ALU].rob_idx),//(cdb_idx_i),
-    .cdb_data_i (cdb_data_i[EU_INT_ALU].value),//(cdb_data_i),
-    .cdb_except_raised_i (cdb_data_i[EU_INT_ALU].except_raised),//(cdb_except_raised_i),
-    .cdb_idx_o (cdb_data_o[EU_INT_ALU].rob_idx),//(cdb_idx_o),
-    .cdb_data_o (cdb_data_o[EU_INT_ALU].value),//(cdb_data_o),
-    .cdb_except_raised_o (cdb_data_o[EU_INT_ALU].except_raised),//(cdb_except_raised_o),
-    .cdb_except_o (cdb_data_o[EU_INT_ALU].except_code)//(cdb_except_o)
-);
-
-mult_rs #(.EU_CTL_LEN (EU_CTL_LEN), .RS_DEPTH (RS_DEPTH), .EXCEPT_LEN(2)) u_mult_rs
-(
-    .clk_i (clk_i),
-    .rst_n_i (rst_n_i),
-    .flush_i (flush_i),
-	//.stall(stall),
-    .arbiter_valid_i (ex_ready_i[EU_INT_MULT]),
-    .arbiter_ready_o (ex_valid_o[EU_INT_MULT]),
-	.eu_ctl_i (ex_eu_ctl_i),
-    .rs1_ready_i (ex_rs1_ready_i),
-    .rs1_idx_i (ex_rs1_idx_i),
-    .rs1_value_i (ex_rs1_value_i),
-    .rs2_ready_i (ex_rs2_ready_i),
-    .rs2_idx_i (ex_rs2_idx_i),
-    .rs2_value_i (ex_rs2_value_i),
-    .dest_idx_i (ex_rob_idx_i),
-	.cdb_ready_i (cdb_ready_i[EU_INT_MULT]),
-    .cdb_valid_i (cdb_valid_i),
-    .cdb_valid_o (cdb_valid_o[EU_INT_MULT]),
-	.cdb_idx_i (cdb_data_i[EU_INT_MULT].rob_idx),//(cdb_idx_i),
-    .cdb_data_i (cdb_data_i[EU_INT_MULT].value),//(cdb_data_i),
-    .cdb_except_raised_i (cdb_data_i[EU_INT_MULT].except_raised),//(cdb_except_raised_i),
-    .cdb_idx_o (cdb_data_o[EU_INT_MULT].rob_idx),//(cdb_idx_o),
-    .cdb_data_o (cdb_data_o[EU_INT_MULT].value),//(cdb_data_o),
-    .cdb_except_raised_o (cdb_data_o[EU_INT_MULT].except_raised),//(cdb_except_raised_o),
-    .cdb_except_o (cdb_data_o[EU_INT_MULT].except_code)//(cdb_except_o)
-);
-
-div_rs #(.EU_CTL_LEN (EU_CTL_LEN), .RS_DEPTH (RS_DEPTH), .EXCEPT_LEN(2)) u_div_rs
-(
-    .clk_i (clk_i),
-    .rst_n_i (rst_n_i),
-    .flush_i (flush_i),
-	//.stall(stall),
-    .arbiter_valid_i (ex_ready_i[EU_INT_DIV]),
-    .arbiter_ready_o (ex_valid_o[EU_INT_DIV]),
-	.eu_ctl_i (ex_eu_ctl_i),
-    .rs1_ready_i (ex_rs1_ready_i),
-    .rs1_idx_i (ex_rs1_idx_i),
-    .rs1_value_i (ex_rs1_value_i),
-    .rs2_ready_i (ex_rs2_ready_i),
-    .rs2_idx_i (ex_rs2_idx_i),
-    .rs2_value_i (ex_rs2_value_i),
-    .dest_idx_i (ex_rob_idx_i),
-	.cdb_ready_i (cdb_ready_i[EU_INT_DIV]),
-    .cdb_valid_i (cdb_valid_i),
-    .cdb_valid_o (cdb_valid_o[EU_INT_DIV]),
-    .cdb_idx_i (cdb_data_i[EU_INT_DIV].rob_idx),//(cdb_idx_i),
-    .cdb_data_i (cdb_data_i[EU_INT_DIV].value),//(cdb_data_i),
-    .cdb_except_raised_i (cdb_data_i[EU_INT_DIV].except_raised),//(cdb_except_raised_i),
-    .cdb_idx_o (cdb_data_o[EU_INT_DIV].rob_idx),//(cdb_idx_o),
-    .cdb_data_o (cdb_data_o[EU_INT_DIV].value),//(cdb_data_o),
-    .cdb_except_raised_o (cdb_data_o[EU_INT_DIV].except_raised),//(cdb_except_raised_o),
-    .cdb_except_o (cdb_data_o[EU_INT_DIV].except_code)//(cdb_except_o)
-);
-
-fpu_rs #(.EU_CTL_LEN (EU_CTL_LEN), .RS_DEPTH (RS_DEPTH), .EXCEPT_LEN(2)) u_fpu_rs
-(
-    .clk_i (clk_i),
-    .rst_n_i (rst_n_i),
-    .flush_i (flush_i),
-	//.stall(stall),
-    .arbiter_valid_i (ex_ready_i[EU_FPU]),
-    .arbiter_ready_o (ex_valid_o[EU_FPU]),
-	.eu_ctl_i (ex_eu_ctl_i),
-    .rs1_ready_i (ex_rs1_ready_i),
-    .rs1_idx_i (ex_rs1_idx_i),
-    .rs1_value_i (ex_rs1_value_i),
-    .rs2_ready_i (ex_rs2_ready_i),
-    .rs2_idx_i (ex_rs2_idx_i),
-    .rs2_value_i (ex_rs2_value_i),
-    .dest_idx_i (ex_rob_idx_i),
-	.cdb_ready_i (cdb_ready_i[EU_FPU]),
-    .cdb_valid_i (cdb_valid_i),
-    .cdb_valid_o (cdb_valid_o[EU_FPU]),
-    .cdb_idx_i (cdb_data_i[EU_FPU].rob_idx),//(cdb_idx_i),
-    .cdb_data_i (cdb_data_i[EU_FPU].value),//(cdb_data_i),
-    .cdb_except_raised_i (cdb_data_i[EU_FPU].except_raised),//(cdb_except_raised_i),
-    .cdb_idx_o (cdb_data_o[EU_FPU].rob_idx),//(cdb_idx_o),
-    .cdb_data_o (cdb_data_o[EU_FPU].value),//(cdb_data_o),
-    .cdb_except_raised_o (cdb_data_o[EU_FPU].except_raised),//(cdb_except_raised_o),
-    .cdb_except_o (cdb_data_o[EU_FPU].except_code)//(cdb_except_o)
-);
-
-simd_rs #(.EU_CTL_LEN (EU_CTL_LEN), .RS_DEPTH (RS_DEPTH), .EXCEPT_LEN(2)) u_simd_rs
-(
-    .clk_i (clk_i),
-    .rst_n_i (rst_n_i),
-    .flush_i (flush_i),
-	//.stall(stall),
-    .arbiter_valid_i (ex_ready_i[EU_SIMD]),
-    .arbiter_ready_o (ex_valid_o[EU_SIMD]),
-	.eu_ctl_i (ex_eu_ctl_i),
-    .rs1_ready_i (ex_rs1_ready_i),
-    .rs1_idx_i (ex_rs1_idx_i),
-    .rs1_value_i (ex_rs1_value_i),
-    .rs2_ready_i (ex_rs2_ready_i),
-    .rs2_idx_i (ex_rs2_idx_i),
-    .rs2_value_i (ex_rs2_value_i),
-    .dest_idx_i (ex_rob_idx_i),
-	.cdb_ready_i (cdb_ready_i[EU_SIMD]),
-    .cdb_valid_i (cdb_valid_i),
-    .cdb_valid_o (cdb_valid_o[EU_SIMD]),
-    .cdb_idx_i (cdb_data_i[EU_SIMD].rob_idx),//(cdb_idx_i),
-    .cdb_data_i (cdb_data_i[EU_SIMD].value),//(cdb_data_i),
-    .cdb_except_raised_i (cdb_data_i[EU_SIMD].except_raised),//(cdb_except_raised_i),
-    .cdb_idx_o (cdb_data_o[EU_SIMD].rob_idx),//(cdb_idx_o),
-    .cdb_data_o (cdb_data_o[EU_SIMD].value),//(cdb_data_o),
-    .cdb_except_raised_o (cdb_data_o[EU_SIMD].except_raised),//(cdb_except_raised_o),
-    .cdb_except_o (cdb_data_o[EU_SIMD].except_code)//(cdb_except_o)
-);
-
-branch_rs #(.RS_DEPTH (RS_DEPTH)) u_branch_rs
-(
-    .clk_i (clk_i),
-    .rst_n_i (rst_n_i),
-    .flush_i (flush_i),
-	//.stall(stall),
-    .arbiter_valid_i (ex_ready_i[EU_BRANCH_UNIT]),
-    .arbiter_ready_o (ex_valid_o[EU_BRANCH_UNIT]),
-	.branch_type_i(branch_type_i),
-	//.eu_ctl_i (ex_eu_ctl_i),
-    .rs1_ready_i (ex_rs1_ready_i),
-    .rs1_idx_i (ex_rs1_idx_i),
-    .rs1_value_i (ex_rs1_value_i),
-    .rs2_ready_i (ex_rs2_ready_i),
-    .rs2_idx_i (ex_rs2_idx_i),
-    .rs2_value_i (ex_rs2_value_i),
-	.imm_value_i (ex_imm_value_i),
-    .dest_idx_i (ex_rob_idx_i),
-	.pred_pc_i(ex_pred_pc_i),
-    .pred_target_i(ex_pred_target_i),
-    .pred_taken_i(ex_pred_taken_i),
-	.res_pc_o(res_pc_o),
-  	.res_target_o(res_target_o),
-  	.res_taken_o(res_taken_o),
-	.res_mispredict_o(res_mispredict_o),
-	.cdb_ready_i (cdb_ready_i[EU_BRANCH_UNIT]),
-    .cdb_valid_i (cdb_valid_i),
-    .cdb_valid_o (cdb_valid_o[EU_BRANCH_UNIT]),
-    .cdb_data_i (cdb_data_i[EU_BRANCH_UNIT]),
-    .cdb_data_o (cdb_data_o[EU_BRANCH_UNIT])
-);
-
-load_store_unit u_load_store_unit
-(
-    .clk_i (clk_i),
-    .rst_n_i (rst_n_i),
-    .flush_i (flush_i),
-	//.stall(stall),
-	.vm_mode_i(vm_mode_i),
-	.issue_lb_valid_i(ex_ready_i[EU_LOAD_BUFFER]),
-    .issue_sb_valid_i(ex_ready_i[EU_STORE_BUFFER]),
-    .lb_issue_ready_o(ex_valid_o[EU_LOAD_BUFFER]),
-    .sb_issue_ready_o(ex_valid_o[EU_STORE_BUFFER]),
-	.ldst_type_i(ldst_type_i),
-	//.eu_ctl_i (ex_eu_ctl_i),
-    .rs1_ready_i (ex_rs1_ready_i),
-    .rs1_idx_i (ex_rs1_idx_i),
-    .rs1_value_i (ex_rs1_value_i),
-    .rs2_ready_i (ex_rs2_ready_i),
-    .rs2_idx_i (ex_rs2_idx_i),
-    .rs2_value_i (ex_rs2_value_i),
-	.imm_value_i (ex_imm_value_i),
-    .dest_idx_i (ex_rob_idx_i),
-	.dtlb_ans_i(dtlb_ans_i),
-    .dtlb_wup_i(dtlb_wup_i),
-    .dtlb_req_o(dtlb_req_o),
-    .dcache_ans_i(dcache_ans_i),
-    .dcache_wup_i(dcache_wup_i),
-    .dcache_req_o(dcache_req_o),
-	.rob_head_idx_i(rob_head_idx_i),
-    .rob_store_committing_o(rob_store_committing_o),
-    .cdb_lb_valid_i(cdb_valid_i),//(cdb_lb_valid_i),
-    .cdb_sb_valid_i(cdb_valid_i),//(cdb_sb_valid_i),
-    .cdb_lb_ready_i(cdb_ready_i[EU_LOAD_BUFFER]),//cdb_lb_ready_i),
-    .cdb_sb_ready_i(cdb_ready_i[EU_STORE_BUFFER]),//cdb_sb_ready_i),
-    .lb_cdb_valid_o(cdb_valid_o[EU_LOAD_BUFFER]),//(lb_cdb_valid_o),
-    .sb_cdb_valid_o(cdb_valid_o[EU_STORE_BUFFER]),//(sb_cdb_valid_o),
-    .cdb_lsb_data_i(cdb_data_i[EU_LOAD_BUFFER]),//(cdb_lsb_data_i),
-    .lb_cdb_data_o(cdb_data_o[EU_LOAD_BUFFER]),//(lb_cdb_data_o),
-    .sb_cdb_data_o(cdb_data_o[EU_STORE_BUFFER])//(sb_cdb_data_o)
-);
-    
-// TODO: add OPERANDS-ONLY
-assign cdb_valid_o[EU_OPERANDS_ONLY] = 0;
-assign ex_valid_o[EU_OPERANDS_ONLY] = 0;
-
-endmodule
-
-=======
 // Copyright 2019 Politecnico di Torino.
 // Copyright and related rights are licensed under the Solderpad Hardware
 // License, Version 2.0 (the "License"); you may not use this file except in
@@ -667,4 +333,3 @@
 assign ex_valid_o[EU_OPERANDS_ONLY] = 0;
 
 endmodule
->>>>>>> 404a24a5
