<<<<<<< HEAD
// Copyright 2019 Politecnico di Torino.
// Copyright and related rights are licensed under the Solderpad Hardware
// License, Version 2.0 (the "License"); you may not use this file except in
// compliance with the License.  You may obtain a copy of the License at
// http://solderpad.org/licenses/SHL-2.0. Unless required by applicable law
// or agreed to in writing, software, hardware and materials distributed under
// this License is distributed on an "AS IS" BASIS, WITHOUT WARRANTIES OR
// CONDITIONS OF ANY KIND, either express or implied. See the License for the
// specific language governing permissions and limitations under the License.
//
// File: load_store_unit.sv
// Author: Michele Caon
// Date: 27/10/2019

`define LSUNIT

import expipe_pkg::*;

import memory_pkg::*;
import len5_pkg::*;
import csr_pkg::satp_mode_t;
import csr_pkg::BARE; 
import csr_pkg::SV39;
import csr_pkg::SV48;

module load_store_unit (
    input   logic                   clk_i,
    input   logic                   rst_n_i,
    input   logic                   flush_i,
	//input   logic				stall,

    input   satp_mode_t             vm_mode_i,

    // Handshake from/to issue arbiter
    input   logic                   issue_lb_valid_i,
    input   logic                   issue_sb_valid_i,
    output  logic                   lb_issue_ready_o,
    output  logic                   sb_issue_ready_o,

    // Data from the decode stage
    input   ldst_type_t             ldst_type_i,
    input   logic                   rs1_ready_i,    
    input   logic [ROB_IDX_LEN-1:0] rs1_idx_i,
    input   logic [XLEN-1:0]        rs1_value_i,
    input   logic                   rs2_ready_i,    
    input   logic [ROB_IDX_LEN-1:0] rs2_idx_i,
    input   logic [XLEN-1:0]        rs2_value_i,
    input   logic [I_IMM-1:0]       imm_value_i,    
    input   logic [ROB_IDX_LEN-1:0] dest_idx_i,

    // Handshake and data from/to the TLB
    input   var dtlb_lsq_ans_t          dtlb_ans_i,
    input   var dtlb_lsq_wup_t          dtlb_wup_i,
    output  lsq_dtlb_req_t          dtlb_req_o,

    // Handshake and data from/to the D$
    input   var l1dc_lsq_ans_t          dcache_ans_i,
    input   var l1dc_lsq_wup_t          dcache_wup_i,
    output  lsq_l1dc_req_t          dcache_req_o,

    // Control from/to the ROB
    input   logic [ROB_IDX_LEN-1:0] rob_head_idx_i,
    output  logic                   rob_store_committing_o,

    // Hanshake from/to the CDB 
    input   logic                   cdb_lb_valid_i,
    input   logic                   cdb_sb_valid_i,
    input   logic                   cdb_lb_ready_i,
    input   logic                   cdb_sb_ready_i,
    output  logic                   lb_cdb_valid_o,
    output  logic                   sb_cdb_valid_o,

    // Data from/to the CDB
    input   var cdb_data_t              cdb_lsb_data_i,
    output  cdb_data_t              lb_cdb_data_o,
    output  cdb_data_t              sb_cdb_data_o
);

    // DEFINITIONS

    //-----------------------------------------\\
    //----- LOAD BUFFER <--> STORE BUFFER -----\\
    //-----------------------------------------\\

    logic [XLEN-1:0]            vfwd_vaddr;
    logic [XLEN-1:0]            pfwd_paddr;
    ldst_type_t                 vfwd_ldtype;
    ldst_type_t                 pfwd_ldtype;    
    logic [STBUFF_IDX_LEN:0]    vfwd_older_stores;
    logic [STBUFF_IDX_LEN:0]    pfwd_older_stores;
    logic [STBUFF_IDX_LEN:0]    inflight_store_cnt; 
    logic                       lb_store_committing; 
    logic                       vfwd_hit;
    logic                       vfwd_depfree;
    logic                       pfwd_hit;
    logic                       pfwd_depfree;
    logic [XLEN-1:0]            vfwd_value;
    logic [XLEN-1:0]            pfwd_value;

    //--------------------------------------------------------\\
    //----- LOAD/STORE BUFFER <--> VIRTUAL ADDRESS ADDER -----\\
    //--------------------------------------------------------\\
    
    // (LOAD/STORE BUFFER --> VIRTUAL ADDRESS ADDER) HS ARBITER
    logic                       lb_vadderarb_valid;
    logic                       sb_vadderarb_valid;
    logic                       vadderarb_vadder_valid;
    logic                       vadder_vadderarb_ready;
    logic                       vadderarb_lb_ready;
    logic                       vadderarb_sb_ready;

    // (LOAD/STORE BUFFER --> VIRTUAL ADDRESS ADDER) MUX
    // Load buffer --> MUX
    logic                       lb_vaddermux_isstore;
    logic [XLEN-1:0]            lb_vaddermux_rs1_value;
    logic [I_IMM-1:0]           lb_vaddermux_imm_value;
    logic [LDBUFF_IDX_LEN-1:0]  lb_vaddermux_idx;
    ldst_type_t                 lb_vaddermux_ldtype;
    // Store buffer --> MUX
    logic                       sb_vaddermux_isstore;
    logic [XLEN-1:0]            sb_vaddermux_rs1_value;
    logic [I_IMM-1:0]           sb_vaddermux_imm_value;
    logic [STBUFF_IDX_LEN-1:0]  sb_vaddermux_idx;
    ldst_type_t                 sb_vaddermux_sttype;
    // MUX --> Virtual address adder
    logic                       vaddermux_vadder_is_store;
    logic [XLEN-1:0]            vaddermux_vadder_rs1_value;
    logic [I_IMM-1:0]           vaddermux_vadder_imm_value;
    logic [BUFF_IDX_LEN-1:0]    vaddermux_vadder_lsb_idx;
    ldst_type_t                 vaddermux_vadder_ldst_type;

    // (VIRTUAL ADDRESS ADDER --> LOAD/STORE BUFFER) HS DECODER
    logic                       vadder_vadderdec_is_store;
    logic                       vadder_vadderdec_valid;
    logic                       vadderdec_lb_valid;
    logic                       vadderdec_sb_valid;
    logic                       lb_vadderdec_ready;
    logic                       sb_vadderdec_ready;
    logic                       vadderdec_vadder_ready;

    // VADDER MUX SEL
    logic                       vaddermux_sel;
    
    // (VIRTUAL ADDRESS ADDER --> LOAD/STORE BUFFER) DATA
    // Connected to both the load buffer and the store buffer inputs
    logic [XLEN-1:0]            vadder_lsb_vaddr;
    logic [BUFF_IDX_LEN-1:0]    vadder_lsb_idx;
    vadder_except_t             vadder_lsb_except;

    //---------------------------------------\\
    //----- LOAD/STORE BUFFER <--> DTLB -----\\
    //---------------------------------------\\

    // (LOAD/STORE BUFFER --> DTLB) HS ARBITER
    logic                       lb_dtlbarb_valid;
    logic                       sb_dtlbarb_valid;
    logic                       dtlbarb_dtlb_valid;
    logic                       dtlb_dtlbarb_ready;
    logic                       dtlbarb_lb_ready;
    logic                       dtlbarb_sb_ready;

    // (LOAD/STORE BUFFER --> DTLB) MUX
    // Load buffer --> MUX
    logic                       lb_dtlbmux_isstore;
    logic [VPN_LEN-1:0]         lb_dtlbmux_vaddr;
    logic [LDBUFF_IDX_LEN-1:0]  lb_dtlbmux_idx;
    // Store buffer --> MUX
    logic                       sb_dtlbmux_isstore;
    logic [VPN_LEN-1:0]         sb_dtlbmux_vaddr;
    logic [STBUFF_IDX_LEN-1:0]  sb_dtlbmux_idx;
    // MUX --> DTLB
    logic                       dtlbmux_dtlb_isstore;
    logic [VPN_LEN-1:0]         dtlbmux_dtlb_vaddr;
    logic [BUFF_IDX_LEN-1:0]    dtlbmux_dtlb_idx;

    // (DTLB --> LOAD/STORE BUFFER) HS DECODER
    logic                       dtlb_dtlbdec_is_store;
    logic                       dtlb_dtlbdec_ans_valid;
    logic                       dtlb_dtlbdec_wup_valid;
    logic                       dtlbdec_lb_ans_valid;
    logic                       dtlbdec_sb_ans_valid;
    logic                       dtlbdec_lsb_wup_valid;
    logic                       lb_dtlbdec_ready;
    logic                       sb_dtlbdec_ready;
    logic                       dtlbdec_dtlb_ready;

    // (DTLB --> LOAD/STORE BUFFER) DATA
    // Connected to both the load buffer and the store buffer inputs
    logic [VPN_LEN-1:0]         dtlb_lsb_vaddr;
    logic [PPN_LEN-1:0]         dtlb_lsb_ppn;
    exception_e                 dtlb_lsb_except;
    logic [BUFF_IDX_LEN-1:0]  dtlb_lsb_idx;

    // DTLB MUX SEL
    logic                       dtlbmux_sel;

    //---------------------------------------------\\
    //----- LOAD/STORE BUFFER <--> DATA CACHE -----\\
    //---------------------------------------------\\
    // (LOAD/STORE BUFFER --> D$) HS ARBITER
    logic                       lb_dcachearb_valid;
    logic                       sb_dcachearb_valid;
    logic                       dcachearb_dcache_valid;
    logic                       dcache_dcachearb_ready;
    logic                       dcachearb_lb_ready;
    logic                       dcachearb_sb_ready;

    // (LOAD/STORE BUFFER --> D$) MUX
    // Load buffer --> MUX
    logic                       lb_dcachemux_isstore;
    logic [XLEN-1:0]            lb_dcachemux_paddr;
    logic [LDBUFF_IDX_LEN-1:0]  lb_dcachemux_idx;
    // Store buffer --> MUX
    logic                       sb_dcachemux_isstore;
    logic [XLEN-1:0]            sb_dcachemux_paddr;
    logic [XLEN-1:0]            sb_dcachemux_value;
    logic [STBUFF_IDX_LEN-1:0]  sb_dcachemux_idx;
    ldst_type_t                 sb_dcachemux_sttype;
    // MUX --> D$
    logic                       dcachemux_dcache_isstore;
    logic [XLEN-1:0]            dcachemux_dcache_paddr;
    logic [XLEN-1:0]            dcachemux_dcache_value;
    logic [BUFF_IDX_LEN-1:0]    dcachemux_dcache_idx;
    ldst_type_t                 dcachemux_dcache_sttype;

    // (D$ --> LOAD/STORE BUFFER) HS DECODER
    logic                       dcache_dcachedec_is_store;
    logic                       dcache_dcachedec_ans_valid;
    logic                       dcache_dcachedec_wup_valid;
    logic                       dcachedec_lb_ans_valid;
    logic                       dcachedec_lb_wup_valid;
    logic                       dcachedec_sb_ans_valid;
    logic                       dcachedec_sb_wup_valid;
    logic                       lb_dcachedec_ready;
    logic                       sb_dcachedec_ready;
    logic                       dcachedec_dcache_ready;

    // (D$ --> LOAD/STORE BUFFER) DATA
    // Connected to both the load buffer and the store buffer inputs
    logic [XLEN-1:0]            dcache_lsb_paddr;
    logic [XLEN-1:0]            dcache_lsb_value;
    logic [BUFF_IDX_LEN-1:0]  dcache_lsb_idx;

    // D$ MUX SEL
    logic                       dcachemux_sel;


    // MODULES INSTANTIATION

    //-----------------------\\
    //----- LOAD BUFFER -----\\
    //-----------------------\\
    load_buffer u_load_buffer (
        .clk_i                  (clk_i),
        .rst_n_i                (rst_n_i),
        .flush_i                (flush_i),
		//.stall(stall),

        .vm_mode_i              (vm_mode_i),

        // Handshake from/to issue arbiter
        .issue_logic_valid_i    (issue_lb_valid_i),
        .issue_logic_ready_o    (lb_issue_ready_o),

        // Data from the decode stage
        .load_type_i            (ldst_type_i),
        .rs1_ready_i            (rs1_ready_i),    
        .rs1_idx_i              (rs1_idx_i),
        .rs1_value_i            (rs1_value_i),
        .imm_value_i            (imm_value_i),    
        .dest_idx_i             (dest_idx_i),

        // Handshake from/to the virtual address adder arbiter
        .vadder_valid_i         (vadderdec_lb_valid),
        .vadder_ready_i         (vadderarb_lb_ready),
        .vadder_valid_o         (lb_vadderarb_valid),
        .vadder_ready_o         (lb_vadderdec_ready),

        // Data from/to the virtual address adder
        .vadder_vaddr_i         (vadder_lsb_vaddr),
        .vadder_idx_i           (vadder_lsb_idx[LDBUFF_IDX_LEN-1:0]),
        .vadder_except_i        (vadder_lsb_except),
        .vadder_isstore_o       (lb_vaddermux_isstore),
        .rs1_value_o            (lb_vaddermux_rs1_value),
        .imm_value_o            (lb_vaddermux_imm_value),
        .vadder_idx_o           (lb_vaddermux_idx),
        .vadder_ldtype_o        (lb_vaddermux_ldtype),

        // Handshake from/to the TLB
        .dtlb_wu_valid_i        (dtlbdec_lsb_wup_valid),
        .dtlb_ans_valid_i       (dtlbdec_lb_ans_valid),
        .dtlb_ready_i           (dtlbarb_lb_ready),
        .dtlb_valid_o           (lb_dtlbarb_valid), 
        .dtlb_ready_o           (lb_dtlbdec_ready),

        // Data from/to the TLB
        .dtlb_vaddr_i           (dtlb_lsb_vaddr),
        .dtlb_ppn_i             (dtlb_lsb_ppn),
        .dtlb_except_i          (dtlb_lsb_except),
        .dtlb_idx_i             (dtlb_lsb_idx[LDBUFF_IDX_LEN-1:0]),
        .dtlb_isstore_o         (lb_dtlbmux_isstore),
        .dtlb_vaddr_o           (lb_dtlbmux_vaddr),
        .dtlb_idx_o             (lb_dtlbmux_idx),

        // Handshake from/to the D$
        .dcache_wu_valid_i      (dcachedec_lb_wup_valid),
        .dcache_ans_valid_i     (dcachedec_lb_ans_valid),
        .dcache_ready_i         (dcachearb_lb_ready),
        .dcache_valid_o         (lb_dcachearb_valid),
        .dcache_ready_o         (lb_dcachedec_ready), //

        // Data from/to the D$
        .dcache_paddr_i         (dcache_lsb_paddr),
        .dcache_value_i         (dcache_lsb_value),
        .dcache_idx_i           (dcache_lsb_idx[LDBUFF_IDX_LEN-1:0]),
        .dcache_isstore_o       (lb_dcachemux_isstore),
        .dcache_paddr_o         (lb_dcachemux_paddr),
        .dcache_idx_o           (lb_dcachemux_idx),

        // Data from/to the store buffer
        .inflight_store_cnt_i   (inflight_store_cnt), 
        .store_committing_i     (lb_store_committing), 
        .vfwd_hit_i             (vfwd_hit),
        .vfwd_depfree_i         (vfwd_depfree),
        .pfwd_hit_i             (pfwd_hit),
        .pfwd_depfree_i         (pfwd_depfree),
        .vfwd_value_i           (vfwd_value),
        .pfwd_value_i           (pfwd_value),
        .vfwd_vaddr_o           (vfwd_vaddr),
        .pfwd_paddr_o           (pfwd_paddr),
        .vfwd_ldtype_o          (vfwd_ldtype),
        .pfwd_ldtype_o          (pfwd_ldtype),
        .vfwd_older_stores_o    (vfwd_older_stores),
        .pfwd_older_stores_o    (pfwd_older_stores),

        // Hanshake from/to the CDB 
        .cdb_ready_i            (cdb_lb_ready_i),
        .cdb_valid_i            (cdb_lb_valid_i),  
        .cdb_valid_o            (lb_cdb_valid_o),

        // Data from/to the CDB
        .cdb_idx_i              (cdb_lsb_data_i.rob_idx),
        .cdb_data_i             (cdb_lsb_data_i.value),
        .cdb_except_raised_i    (cdb_lsb_data_i.except_raised),
        .cdb_idx_o              (lb_cdb_data_o.rob_idx),
        .cdb_data_o             (lb_cdb_data_o.value),
        .cdb_except_raised_o    (lb_cdb_data_o.except_raised),
        .cdb_except_o           (lb_cdb_data_o.except_code)
    );

    //------------------------\\
    //----- STORE BUFFER -----\\
    //------------------------\\

    store_buffer u_store_buffer (
        .clk_i                  (clk_i),
        .rst_n_i                (rst_n_i),
        .flush_i                (flush_i),
		//.stall(stall),

        .vm_mode_i              (vm_mode_i),          

        // Handshake from/to issue arbiter
        .issue_logic_valid_i    (issue_sb_valid_i),
        .issue_logic_ready_o    (sb_issue_ready_o),

        // Data from the decode stage
        .store_type_i           (ldst_type_i),
        .rs1_ready_i            (rs1_ready_i),        
        .rs1_idx_i              (rs1_idx_i),
        .rs1_value_i            (rs1_value_i),
        .rs2_ready_i            (rs2_ready_i),  
        .rs2_idx_i              (rs2_idx_i),
        .rs2_value_i            (rs2_value_i),
        .imm_value_i            (imm_value_i), 
        .dest_idx_i             (dest_idx_i),

        // Handshake from/to the virtual address adder
        .vadder_valid_i         (vadderdec_sb_valid),
        .vadder_ready_i         (vadderarb_sb_ready),
        .vadder_valid_o         (sb_vadderarb_valid),
        .vadder_ready_o         (sb_vadderdec_ready),

        // Data from/to the virtual address adder
        .vadder_vaddr_i         (vadder_lsb_vaddr),
        .vadder_idx_i           (vadder_lsb_idx[STBUFF_IDX_LEN-1:0]),
        .vadder_except_i        (vadder_lsb_except),
        .vadder_isstore_o       (sb_vaddermux_isstore),
        .rs1_value_o            (sb_vaddermux_rs1_value),
        .imm_value_o            (sb_vaddermux_imm_value),
        .vadder_idx_o           (sb_vaddermux_idx),
        .vadder_sttype_o        (sb_vaddermux_sttype),

        // Handshake from/to the TLB
        .dtlb_wu_valid_i        (dtlbdec_lsb_wup_valid),
        .dtlb_ans_valid_i       (dtlbdec_sb_ans_valid),
        .dtlb_ready_i           (dtlbarb_sb_ready),
        .dtlb_valid_o           (sb_dtlbarb_valid), 
        .dtlb_ready_o           (sb_dtlbdec_ready), //

        // Data from/to the TLB
        .dtlb_vaddr_i           (dtlb_lsb_vaddr),
        .dtlb_ppn_i             (dtlb_lsb_ppn),
        .dtlb_except_i          (dtlb_lsb_except),
        .dtlb_idx_i             (dtlb_lsb_idx[STBUFF_IDX_LEN-1:0]),
        .dtlb_isstore_o         (sb_dtlbmux_isstore),
        .dtlb_vaddr_o           (sb_dtlbmux_vaddr),
        .dtlb_idx_o             (sb_dtlbmux_idx),

        // Handshake from/to the D$
        .dcache_wu_valid_i      (dcachedec_sb_wup_valid),
        .dcache_ans_valid_i     (dcachedec_sb_ans_valid),
        .dcache_ready_i         (dcachearb_sb_ready),
        .dcache_valid_o         (sb_dcachearb_valid),
        .dcache_ready_o         (sb_dcachedec_ready), //

        // Data from/to the D$
        .dcache_paddr_i         (dcache_lsb_paddr),
        .dcache_idx_i           (dcache_lsb_idx[STBUFF_IDX_LEN-1:0]),
        .dcache_isstore_o       (sb_dcachemux_isstore),
        .dcache_paddr_o         (sb_dcachemux_paddr),
        .dcache_value_o         (sb_dcachemux_value),
        .dcache_idx_o           (sb_dcachemux_idx),
        .dcache_sttype_o        (sb_dcachemux_sttype),

        // Data from/to the load buffer
        .vfwd_vaddr_i           (vfwd_vaddr),
        .pfwd_paddr_i           (pfwd_paddr),
        .vfwd_ldtype_i          (vfwd_ldtype),
        .pfwd_ldtype_i          (pfwd_ldtype),        
        .vfwd_older_stores_i    (vfwd_older_stores),
        .pfwd_older_stores_i    (pfwd_older_stores),
        .inflight_store_cnt_o   (inflight_store_cnt), 
        .lb_store_committing_o  (lb_store_committing), 
        .vfwd_hit_o             (vfwd_hit),
        .vfwd_depfree_o         (vfwd_depfree),
        .pfwd_hit_o             (pfwd_hit),
        .pfwd_depfree_o         (pfwd_depfree),
        .vfwd_value_o           (vfwd_value),
        .pfwd_value_o           (pfwd_value),

        // Data from/to the ROB
        .rob_head_idx_i         (rob_head_idx_i),
        .rob_store_committing_o (rob_store_committing_o),

        // Hanshake from/to the CDB 
        .cdb_ready_i            (cdb_sb_ready_i),
        .cdb_valid_i            (cdb_sb_valid_i), 
        .cdb_valid_o            (sb_cdb_valid_o),

        // Data from/to the CDB
        .cdb_idx_i              (cdb_lsb_data_i.rob_idx),
        .cdb_data_i             (cdb_lsb_data_i.value),
        .cdb_except_raised_i    (cdb_lsb_data_i.except_raised),
        .cdb_idx_o              (sb_cdb_data_o.rob_idx),
        .cdb_data_o             (sb_cdb_data_o.value),
        .cdb_except_raised_o    (sb_cdb_data_o.except_raised),
        .cdb_except_o           (sb_cdb_data_o.except_code)
    );


    //---------------------------------\\
    //----- VIRTUAL ADDRESS ADDER -----\\
    //---------------------------------\\
    vaddr_adder #( .IDX_LEN (BUFF_IDX_LEN) ) u_vaddr_adder
    (
        .clk_i          (clk_i),
        .rst_n_i        (rst_n_i),
        .flush_i        (flush_i),

        // Virtual memory configuration
        .vm_mode_i      (vm_mode_i), 

        // Handshake from/to the load/store buffers
        .lsb_valid_i    (vadderarb_vadder_valid),
        .lsb_ready_i    (vadderdec_vadder_ready),
        .lsb_valid_o    (vadder_vadderdec_valid),
        .lsb_ready_o    (vadder_vadderarb_ready),

        // Data from/to the load/store buffers
        .is_store_i     (vaddermux_vadder_is_store),
        .rs1_value_i    (vaddermux_vadder_rs1_value),
        .imm_value_i    (vaddermux_vadder_imm_value),
        .lsb_idx_i      (vaddermux_vadder_lsb_idx),
        .ldst_type_i    (vaddermux_vadder_ldst_type),
        .is_store_o     (vadder_vadderdec_is_store),
        .vaddr_o        (vadder_lsb_vaddr),
        .lsb_idx_o      (vadder_lsb_idx),
        .except_o       (vadder_lsb_except)
    );

    //--------------------------------------------\\
    //----- VIRTUAL ADDRESS ADDER HS ARBITER -----\\
    //--------------------------------------------\\
    `ifdef ENABLE_STORE_PRIO_2WAY_ARBITER
    // The store buffer, connected to valid_i[0] is given higher priority than the load buffer. This should increase the hit ratio of the store to load forwarding. However, it increases the load execution latency. Depending on the scenario, performance may be better or worse than the fair arbiter
    prio_2way_arbiter vadder_arbiter (
        .valid_i        ({ lb_vadderarb_valid, sb_vadderarb_valid }),
        .ready_i        (vadder_vadderarb_ready),
        .valid_o        (vadderarb_vadder_valid),
        .ready_o        ({ vadderarb_lb_ready, vadderarb_sb_ready }),
        .select_o       (vaddermux_sel) // 1 if load buffer is served
    );
    `else
    fair_2way_arbiter vadder_arbiter (
        .clk_i          (clk_i),
        .rst_n_i        (rst_n_i),
        .valid_i        ({ lb_vadderarb_valid, sb_vadderarb_valid }),
        .ready_i        (vadder_vadderarb_ready),
        .valid_o        (vadderarb_vadder_valid),
        .ready_o        ({ vadderarb_lb_ready, vadderarb_sb_ready }),
        .select_o       (vaddermux_sel) // 1 if load buffer is served
    );
    `endif

    //-------------------------------------\\
    //----- VIRTUAL ADDRESS ADDER MUX -----\\
    //-------------------------------------\\
    always_comb begin: vadder_mux
        if (vaddermux_sel) begin
            vaddermux_vadder_is_store   = lb_vaddermux_isstore;
            vaddermux_vadder_rs1_value  = lb_vaddermux_rs1_value;
            vaddermux_vadder_imm_value  = lb_vaddermux_imm_value;
            vaddermux_vadder_lsb_idx    = { {(BUFF_IDX_LEN-LDBUFF_IDX_LEN){1'b0}}, lb_vaddermux_idx }; // padd with zeroes if the load buffer is smaller than the store buffer
            vaddermux_vadder_ldst_type  = lb_vaddermux_ldtype;
        end else begin
            vaddermux_vadder_is_store   = sb_vaddermux_isstore;
            vaddermux_vadder_rs1_value  = sb_vaddermux_rs1_value;
            vaddermux_vadder_imm_value  = sb_vaddermux_imm_value;
            vaddermux_vadder_lsb_idx    = { {(BUFF_IDX_LEN-STBUFF_IDX_LEN){1'b0}}, sb_vaddermux_idx }; // padd with zeroes if the store buffer is smaller than the load buffer
            vaddermux_vadder_ldst_type  = sb_vaddermux_sttype;
        end
    end

    //--------------------------------------------\\
    //----- VIRTUAL ADDRESS ADDER HS DECODER -----\\
    //--------------------------------------------\\
    always_comb begin: vadder_hs_decoder
        if (vadder_vadderdec_is_store) begin
            vadderdec_lb_valid      = 1'b0;
            vadderdec_sb_valid      = vadder_vadderdec_valid;
            vadderdec_vadder_ready  = sb_vadderdec_ready;
        end else begin
            vadderdec_lb_valid      = vadder_vadderdec_valid;
            vadderdec_sb_valid      = 1'b0;
            vadderdec_vadder_ready  = lb_vadderdec_ready;
        end
    end

    //--------------------------------\\
    //----- DTLB TYPE CONVERSION -----\\
    //--------------------------------\\
    // lsq_dtlb_req_t
    assign dtlb_req_o.vpn       = dtlbmux_dtlb_vaddr;
    assign dtlb_req_o.is_store  = dtlbmux_dtlb_isstore;
    assign dtlb_req_o.lsq_addr  = dtlbmux_dtlb_idx;
    assign dtlb_req_o.valid     = dtlbarb_dtlb_valid;

    // dtlb_lsq_ans_t/dtlb_lsq_wup_t
    assign dtlb_dtlbdec_ans_valid   = dtlb_ans_i.valid; 
    assign dtlb_dtlbdec_wup_valid   = dtlb_wup_i.valid;
    always_comb begin
        if (dtlb_wup_i.valid) begin
            dtlb_lsb_ppn            = dtlb_ans_i.ppn;       // data provided in the ans signal
            dtlb_lsb_except         = dtlb_ans_i.exception; // data provided in the ans signal
            dtlb_lsb_idx            = 0;
            dtlb_lsb_vaddr          = dtlb_wup_i.vpn;
        end else begin
            dtlb_lsb_ppn            = dtlb_ans_i.ppn;
            dtlb_lsb_except         = dtlb_ans_i.exception;
            dtlb_lsb_idx            = dtlb_ans_i.lsq_addr;
            dtlb_lsb_vaddr          = 0;
        end
        dtlb_dtlbdec_is_store   = dtlb_ans_i.was_store;
    end

    //---------------------------\\
    //----- DTLB HS ARBITER -----\\
    //---------------------------\\
    `ifdef ENABLE_STORE_PRIO_2WAY_ARBITER
    // The store buffer, connected to valid_i[0] is given higher priority than the load buffer. This should increase the hit ratio of the store to load forwarding. However, it increases the load execution latency. Depending on the scenario, performance may be better or worse than the fair arbiter
    prio_2way_arbiter dtlb_hs_arbiter (
        .valid_i        ({ lb_dtlbarb_valid, sb_dtlbarb_valid }),
        .ready_i        (dtlb_dtlbarb_ready),
        .valid_o        (dtlbarb_dtlb_valid),
        .ready_o        ({ dtlbarb_lb_ready, dtlbarb_sb_ready }),
        .select_o       (dtlbmux_sel) // 1 if load buffer is served
    );
    `else
    fair_2way_arbiter dtlb_hs_arbiter (
        .clk_i          (clk_i),
        .rst_n_i        (rst_n_i),
        .valid_i        ({ lb_dtlbarb_valid, sb_dtlbarb_valid }),
        .ready_i        (dtlb_dtlbarb_ready),
        .valid_o        (dtlbarb_dtlb_valid),
        .ready_o        ({ dtlbarb_lb_ready, dtlbarb_sb_ready }),
        .select_o       (dtlbmux_sel) // 1 if load buffer is served
    );
    `endif

    //--------------------\\
    //----- DTLB MUX -----\\
    //--------------------\\
    always_comb begin: dtlb_mux
        if (dtlbmux_sel) begin
            dtlbmux_dtlb_isstore    = lb_dtlbmux_isstore;
            dtlbmux_dtlb_vaddr      = lb_dtlbmux_vaddr;
            dtlbmux_dtlb_idx        = { {(BUFF_IDX_LEN-LDBUFF_IDX_LEN){1'b0}}, lb_dtlbmux_idx }; // padd with zeroes if the load buffer is smaller than the store buffer
        end else begin
            dtlbmux_dtlb_isstore    = sb_dtlbmux_isstore;
            dtlbmux_dtlb_vaddr      = sb_dtlbmux_vaddr;
            dtlbmux_dtlb_idx        = { {(BUFF_IDX_LEN-STBUFF_IDX_LEN){1'b0}}, sb_dtlbmux_idx }; // padd with zeroes if the load buffer is smaller than the store buffer
        end
    end

    //---------------------------\\
    //----- DTLB HS DECODER -----\\
    //---------------------------\\
    always_comb begin: dtlb_hs_decoder
        if (dtlb_dtlbdec_is_store) begin
            dtlbdec_lb_ans_valid    = 1'b0;  
            dtlbdec_sb_ans_valid    = dtlb_dtlbdec_ans_valid;
            dtlbdec_dtlb_ready      = sb_dtlbdec_ready;
        end else begin
            dtlbdec_lb_ans_valid    = dtlb_dtlbdec_ans_valid;
            dtlbdec_sb_ans_valid    = 1'b0;
            dtlbdec_dtlb_ready      = lb_dtlbdec_ready;
        end
        dtlbdec_lsb_wup_valid       = dtlb_dtlbdec_wup_valid;
    end


    //--------------------------------\\
    //----- DCACHE TYPE CONVERSION -----\\
    //--------------------------------\\
    // lsq_l1dc_req_t
    assign dcache_req_o.paddr       = dcachemux_dcache_paddr;
    assign dcache_req_o.data        = dcachemux_dcache_value;
    assign dcache_req_o.req_type    = (dcachemux_dcache_isstore) ? Store : Load;
    always_comb begin
        case(dcachemux_dcache_sttype)
                LS_BYTE, LS_BYTE_U:         dcache_req_o.store_width = B;
                LS_HALFWORD, LS_HALFWORD_U: dcache_req_o.store_width = HW;
                LS_WORD, LS_WORD_U:         dcache_req_o.store_width = W;
                LS_DOUBLEWORD:              dcache_req_o.store_width = DW;
            default: dcache_req_o.store_width = DW;
        endcase
    end 
    assign dcache_req_o.lsq_addr        = dcachemux_dcache_idx;
    assign dcache_req_o.valid           = dcachearb_dcache_valid;

    // l1dc_lsq_ans_t/l1dc_lsq_wup_t
    assign dcache_dcachedec_ans_valid   = dcache_ans_i.valid;
    assign dcache_dcachedec_wup_valid   = dcache_wup_i.valid;
    always_comb begin
        if (dcache_wup_i.valid) begin
            dcache_lsb_value            = 0;
            dcache_lsb_idx              = 0;
            dcache_lsb_paddr            = { {XLEN-DCACHE_L1_TAG_A_LEN-DCACHE_L1_IDX_A_LEN{1'b0}}, dcache_wup_i.line_addr};
        end else begin
            dcache_lsb_value            = dcache_ans_i.data;
            dcache_lsb_idx              = dcache_ans_i.lsq_addr;
            dcache_lsb_paddr            = 0;
        end
        dcache_dcachedec_is_store       = dcache_ans_i.was_store;
    end

    //-----------------------------\\
    //----- DCACHE HS ARBITER -----\\
    //-----------------------------\\
    `ifdef ENABLE_STORE_PRIO_2WAY_ARBITER
    // The store buffer, connected to valid_i[0] is given higher priority than the load buffer. This should increase the hit ratio of the store to load forwarding. However, it increases the load execution latency. Depending on the scenario, performance may be better or worse than the fair arbiter
    prio_2way_arbiter dcache_hs_arbiter (
        .valid_i        ({ lb_dcachearb_valid, sb_dcachearb_valid }),
        .ready_i        (dcache_dcachearb_ready),
        .valid_o        (dcachearb_dcache_valid),
        .ready_o        ({ dcachearb_lb_ready, dcachearb_sb_ready }),
        .select_o       (dcachemux_sel) // 1 if load buffer is served
    );
    `else
    fair_2way_arbiter dcache_hs_arbiter (
        .clk_i          (clk_i),
        .rst_n_i        (rst_n_i),
        .valid_i        ({ lb_dcachearb_valid, sb_dcachearb_valid }),
        .ready_i        (dcache_dcachearb_ready),
        .valid_o        (dcachearb_dcache_valid),
        .ready_o        ({ dcachearb_lb_ready, dcachearb_sb_ready }),
        .select_o       (dcachemux_sel) // 1 if load buffer is served
    );
    `endif

    //----------------------\\
    //----- DCACHE MUX -----\\
    //----------------------\\
    always_comb begin: dcache_mux
        if (dcachemux_sel) begin
            dcachemux_dcache_isstore    = lb_dcachemux_isstore;
            dcachemux_dcache_paddr      = lb_dcachemux_paddr;
            dcachemux_dcache_value      = 0;                    // only needed for type conversion
            dcachemux_dcache_idx        = { {(BUFF_IDX_LEN-LDBUFF_IDX_LEN){1'b0}}, lb_dcachemux_idx }; // padd with zeroes if the load buffer is smaller than the store buffer
            dcachemux_dcache_sttype     = LS_DOUBLEWORD;
        end else begin
            dcachemux_dcache_isstore    = sb_dcachemux_isstore;
            dcachemux_dcache_paddr      = sb_dcachemux_paddr;
            dcachemux_dcache_value      = sb_dcachemux_value;
            dcachemux_dcache_idx        = { {(BUFF_IDX_LEN-STBUFF_IDX_LEN){1'b0}}, sb_dcachemux_idx }; // padd with zeroes if the load buffer is smaller than the store buffer
            dcachemux_dcache_sttype     = sb_dcachemux_sttype;
        end
    end

    //---------------------------\\
    //----- DCACHE HS DECODER -----\\
    //---------------------------\\
    always_comb begin: dcache_hs_decoder
        if (dcache_dcachedec_is_store) begin
            dcachedec_lb_ans_valid  = 1'b0;
            dcachedec_lb_wup_valid  = 1'b0;    
            dcachedec_sb_ans_valid  = dcache_dcachedec_ans_valid;
            dcachedec_sb_wup_valid  = dcache_dcachedec_wup_valid;
            dcachedec_dcache_ready  = sb_dcachedec_ready;
        end else begin
            dcachedec_lb_ans_valid  = dcache_dcachedec_ans_valid;
            dcachedec_lb_wup_valid  = dcache_dcachedec_wup_valid;
            dcachedec_sb_ans_valid  = 1'b0;
            dcachedec_sb_wup_valid  = 1'b0;    
            dcachedec_dcache_ready  = lb_dcachedec_ready;
        end
    end
    
endmodule
=======
// Copyright 2019 Politecnico di Torino.
// Copyright and related rights are licensed under the Solderpad Hardware
// License, Version 2.0 (the "License"); you may not use this file except in
// compliance with the License.  You may obtain a copy of the License at
// http://solderpad.org/licenses/SHL-2.0. Unless required by applicable law
// or agreed to in writing, software, hardware and materials distributed under
// this License is distributed on an "AS IS" BASIS, WITHOUT WARRANTIES OR
// CONDITIONS OF ANY KIND, either express or implied. See the License for the
// specific language governing permissions and limitations under the License.
//
// File: load_store_unit.sv
// Author: Michele Caon
// Date: 27/10/2019

`define LSUNIT

import expipe_pkg::*;

import memory_pkg::*;
import len5_pkg::*;
import csr_pkg::satp_mode_t;
import csr_pkg::BARE; 
import csr_pkg::SV39;
import csr_pkg::SV48;

module load_store_unit (
    input   logic                   clk_i,
    input   logic                   rst_n_i,
    input   logic                   flush_i,
	//input   logic				stall,

    input   satp_mode_t             vm_mode_i,

    // Handshake from/to issue arbiter
    input   logic                   issue_lb_valid_i,
    input   logic                   issue_sb_valid_i,
    output  logic                   lb_issue_ready_o,
    output  logic                   sb_issue_ready_o,

    // Data from the decode stage
    input   ldst_type_t             ldst_type_i,
    input   logic                   rs1_ready_i,    
    input   logic [ROB_IDX_LEN-1:0] rs1_idx_i,
    input   logic [XLEN-1:0]        rs1_value_i,
    input   logic                   rs2_ready_i,    
    input   logic [ROB_IDX_LEN-1:0] rs2_idx_i,
    input   logic [XLEN-1:0]        rs2_value_i,
    input   logic [I_IMM-1:0]       imm_value_i,    
    input   logic [ROB_IDX_LEN-1:0] dest_idx_i,

    // Handshake and data from/to the TLB
    input   var dtlb_lsq_ans_t          dtlb_ans_i,
    input   var dtlb_lsq_wup_t          dtlb_wup_i,
    input   logic                       dtlb_ready_i,
    output  lsq_dtlb_req_t              dtlb_req_o,

    // Handshake and data from/to the D$
    input   var l1dc_lsq_ans_t          dcache_ans_i,
    input   var l1dc_lsq_wup_t          dcache_wup_i,
    input   logic                       dcache_ready_i,
    output  lsq_l1dc_req_t              dcache_req_o,

    // Control from/to the ROB
    input   logic [ROB_IDX_LEN-1:0] rob_head_idx_i,
    output  logic                   rob_store_committing_o,

    // Hanshake from/to the CDB 
    input   logic                   cdb_lb_valid_i,
    input   logic                   cdb_sb_valid_i,
    input   logic                   cdb_lb_ready_i,
    input   logic                   cdb_sb_ready_i,
    output  logic                   lb_cdb_valid_o,
    output  logic                   sb_cdb_valid_o,

    // Data from/to the CDB
    input   var cdb_data_t              cdb_lsb_data_i,
    output  cdb_data_t              lb_cdb_data_o,
    output  cdb_data_t              sb_cdb_data_o
);

    // DEFINITIONS

    //-----------------------------------------\\
    //----- LOAD BUFFER <--> STORE BUFFER -----\\
    //-----------------------------------------\\

    logic [XLEN-1:0]            vfwd_vaddr;
    logic [XLEN-1:0]            pfwd_paddr;
    ldst_type_t                 vfwd_ldtype;
    ldst_type_t                 pfwd_ldtype;    
    logic [STBUFF_IDX_LEN:0]    vfwd_older_stores;
    logic [STBUFF_IDX_LEN:0]    pfwd_older_stores;
    logic [STBUFF_IDX_LEN:0]    inflight_store_cnt; 
    logic                       lb_store_committing; 
    logic                       vfwd_hit;
    logic                       vfwd_depfree;
    logic                       pfwd_hit;
    logic                       pfwd_depfree;
    logic [XLEN-1:0]            vfwd_value;
    logic [XLEN-1:0]            pfwd_value;

    //--------------------------------------------------------\\
    //----- LOAD/STORE BUFFER <--> VIRTUAL ADDRESS ADDER -----\\
    //--------------------------------------------------------\\
    
    // (LOAD/STORE BUFFER --> VIRTUAL ADDRESS ADDER) HS ARBITER
    logic                       lb_vadderarb_valid;
    logic                       sb_vadderarb_valid;
    logic                       vadderarb_vadder_valid;
    logic                       vadder_vadderarb_ready;
    logic                       vadderarb_lb_ready;
    logic                       vadderarb_sb_ready;

    // (LOAD/STORE BUFFER --> VIRTUAL ADDRESS ADDER) MUX
    // Load buffer --> MUX
    logic                       lb_vaddermux_isstore;
    logic [XLEN-1:0]            lb_vaddermux_rs1_value;
    logic [I_IMM-1:0]           lb_vaddermux_imm_value;
    logic [LDBUFF_IDX_LEN-1:0]  lb_vaddermux_idx;
    ldst_type_t                 lb_vaddermux_ldtype;
    // Store buffer --> MUX
    logic                       sb_vaddermux_isstore;
    logic [XLEN-1:0]            sb_vaddermux_rs1_value;
    logic [I_IMM-1:0]           sb_vaddermux_imm_value;
    logic [STBUFF_IDX_LEN-1:0]  sb_vaddermux_idx;
    ldst_type_t                 sb_vaddermux_sttype;
    // MUX --> Virtual address adder
    logic                       vaddermux_vadder_is_store;
    logic [XLEN-1:0]            vaddermux_vadder_rs1_value;
    logic [I_IMM-1:0]           vaddermux_vadder_imm_value;
    logic [BUFF_IDX_LEN-1:0]    vaddermux_vadder_lsb_idx;
    ldst_type_t                 vaddermux_vadder_ldst_type;

    // (VIRTUAL ADDRESS ADDER --> LOAD/STORE BUFFER) HS DECODER
    logic                       vadder_vadderdec_is_store;
    logic                       vadder_vadderdec_valid;
    logic                       vadderdec_lb_valid;
    logic                       vadderdec_sb_valid;
    logic                       lb_vadderdec_ready;
    logic                       sb_vadderdec_ready;
    logic                       vadderdec_vadder_ready;

    // VADDER MUX SEL
    logic                       vaddermux_sel;
    
    // (VIRTUAL ADDRESS ADDER --> LOAD/STORE BUFFER) DATA
    // Connected to both the load buffer and the store buffer inputs
    logic [XLEN-1:0]            vadder_lsb_vaddr;
    logic [BUFF_IDX_LEN-1:0]    vadder_lsb_idx;
    vadder_except_t             vadder_lsb_except;

    //---------------------------------------\\
    //----- LOAD/STORE BUFFER <--> DTLB -----\\
    //---------------------------------------\\

    // (LOAD/STORE BUFFER --> DTLB) HS ARBITER
    logic                       lb_dtlbarb_valid;
    logic                       sb_dtlbarb_valid;
    logic                       dtlbarb_dtlb_valid;
    logic                       dtlb_dtlbarb_ready;
    logic                       dtlbarb_lb_ready;
    logic                       dtlbarb_sb_ready;

    // (LOAD/STORE BUFFER --> DTLB) MUX
    // Load buffer --> MUX
    logic                       lb_dtlbmux_isstore;
    logic [VPN_LEN-1:0]         lb_dtlbmux_vaddr;
    logic [LDBUFF_IDX_LEN-1:0]  lb_dtlbmux_idx;
    // Store buffer --> MUX
    logic                       sb_dtlbmux_isstore;
    logic [VPN_LEN-1:0]         sb_dtlbmux_vaddr;
    logic [STBUFF_IDX_LEN-1:0]  sb_dtlbmux_idx;
    // MUX --> DTLB
    logic                       dtlbmux_dtlb_isstore;
    logic [VPN_LEN-1:0]         dtlbmux_dtlb_vaddr;
    logic [BUFF_IDX_LEN-1:0]    dtlbmux_dtlb_idx;

    // (DTLB --> LOAD/STORE BUFFER) HS DECODER
    logic                       dtlb_dtlbdec_is_store;
    logic                       dtlb_dtlbdec_ans_valid;
    logic                       dtlb_dtlbdec_wup_valid;
    logic                       dtlbdec_lb_ans_valid;
    logic                       dtlbdec_sb_ans_valid;
    logic                       dtlbdec_lsb_wup_valid;
    logic                       lb_dtlbdec_ready;
    logic                       sb_dtlbdec_ready;
    logic                       dtlbdec_dtlb_ready;

    // (DTLB --> LOAD/STORE BUFFER) DATA
    // Connected to both the load buffer and the store buffer inputs
    logic [VPN_LEN-1:0]         dtlb_lsb_vaddr;
    logic [PPN_LEN-1:0]         dtlb_lsb_ppn;
    exception_e                 dtlb_lsb_except;
    logic [BUFF_IDX_LEN-1:0]  dtlb_lsb_idx;

    // DTLB MUX SEL
    logic                       dtlbmux_sel;

    //---------------------------------------------\\
    //----- LOAD/STORE BUFFER <--> DATA CACHE -----\\
    //---------------------------------------------\\
    // (LOAD/STORE BUFFER --> D$) HS ARBITER
    logic                       lb_dcachearb_valid;
    logic                       sb_dcachearb_valid;
    logic                       dcachearb_dcache_valid;
    logic                       dcache_dcachearb_ready;
    logic                       dcachearb_lb_ready;
    logic                       dcachearb_sb_ready;

    // (LOAD/STORE BUFFER --> D$) MUX
    // Load buffer --> MUX
    logic                       lb_dcachemux_isstore;
    logic [XLEN-1:0]            lb_dcachemux_paddr;
    logic [LDBUFF_IDX_LEN-1:0]  lb_dcachemux_idx;
    // Store buffer --> MUX
    logic                       sb_dcachemux_isstore;
    logic [XLEN-1:0]            sb_dcachemux_paddr;
    logic [XLEN-1:0]            sb_dcachemux_value;
    logic [STBUFF_IDX_LEN-1:0]  sb_dcachemux_idx;
    ldst_type_t                 sb_dcachemux_sttype;
    // MUX --> D$
    logic                       dcachemux_dcache_isstore;
    logic [XLEN-1:0]            dcachemux_dcache_paddr;
    logic [XLEN-1:0]            dcachemux_dcache_value;
    logic [BUFF_IDX_LEN-1:0]    dcachemux_dcache_idx;
    ldst_type_t                 dcachemux_dcache_sttype;

    // (D$ --> LOAD/STORE BUFFER) HS DECODER
    logic                       dcache_dcachedec_is_store;
    logic                       dcache_dcachedec_ans_valid;
    logic                       dcache_dcachedec_wup_valid;
    logic                       dcachedec_lb_ans_valid;
    logic                       dcachedec_lb_wup_valid;
    logic                       dcachedec_sb_ans_valid;
    logic                       dcachedec_sb_wup_valid;
    logic                       lb_dcachedec_ready;
    logic                       sb_dcachedec_ready;
    logic                       dcachedec_dcache_ready;

    // (D$ --> LOAD/STORE BUFFER) DATA
    // Connected to both the load buffer and the store buffer inputs
    logic [XLEN-1:0]            dcache_lsb_paddr;
    logic [XLEN-1:0]            dcache_lsb_value;
    logic [BUFF_IDX_LEN-1:0]  dcache_lsb_idx;

    // D$ MUX SEL
    logic                       dcachemux_sel;


    // MODULES INSTANTIATION

    //-----------------------\\
    //----- LOAD BUFFER -----\\
    //-----------------------\\
    load_buffer u_load_buffer (
        .clk_i                  (clk_i),
        .rst_n_i                (rst_n_i),
        .flush_i                (flush_i),
		//.stall(stall),

        .vm_mode_i              (vm_mode_i),

        // Handshake from/to issue arbiter
        .issue_logic_valid_i    (issue_lb_valid_i),
        .issue_logic_ready_o    (lb_issue_ready_o),

        // Data from the decode stage
        .load_type_i            (ldst_type_i),
        .rs1_ready_i            (rs1_ready_i),    
        .rs1_idx_i              (rs1_idx_i),
        .rs1_value_i            (rs1_value_i),
        .imm_value_i            (imm_value_i),    
        .dest_idx_i             (dest_idx_i),

        // Handshake from/to the virtual address adder arbiter
        .vadder_valid_i         (vadderdec_lb_valid),
        .vadder_ready_i         (vadderarb_lb_ready),
        .vadder_valid_o         (lb_vadderarb_valid),
        .vadder_ready_o         (lb_vadderdec_ready),

        // Data from/to the virtual address adder
        .vadder_vaddr_i         (vadder_lsb_vaddr),
        .vadder_idx_i           (vadder_lsb_idx[LDBUFF_IDX_LEN-1:0]),
        .vadder_except_i        (vadder_lsb_except),
        .vadder_isstore_o       (lb_vaddermux_isstore),
        .rs1_value_o            (lb_vaddermux_rs1_value),
        .imm_value_o            (lb_vaddermux_imm_value),
        .vadder_idx_o           (lb_vaddermux_idx),
        .vadder_ldtype_o        (lb_vaddermux_ldtype),

        // Handshake from/to the TLB
        .dtlb_wu_valid_i        (dtlbdec_lsb_wup_valid),
        .dtlb_ans_valid_i       (dtlbdec_lb_ans_valid),
        .dtlb_ready_i           (dtlbarb_lb_ready),
        .dtlb_valid_o           (lb_dtlbarb_valid), 
        .dtlb_ready_o           (lb_dtlbdec_ready),

        // Data from/to the TLB
        .dtlb_vaddr_i           (dtlb_lsb_vaddr),
        .dtlb_ppn_i             (dtlb_lsb_ppn),
        .dtlb_except_i          (dtlb_lsb_except),
        .dtlb_idx_i             (dtlb_lsb_idx[LDBUFF_IDX_LEN-1:0]),
        .dtlb_isstore_o         (lb_dtlbmux_isstore),
        .dtlb_vaddr_o           (lb_dtlbmux_vaddr),
        .dtlb_idx_o             (lb_dtlbmux_idx),

        // Handshake from/to the D$
        .dcache_wu_valid_i      (dcachedec_lb_wup_valid),
        .dcache_ans_valid_i     (dcachedec_lb_ans_valid),
        .dcache_ready_i         (dcachearb_lb_ready),
        .dcache_valid_o         (lb_dcachearb_valid),
        .dcache_ready_o         (lb_dcachedec_ready), //

        // Data from/to the D$
        .dcache_paddr_i         (dcache_lsb_paddr),
        .dcache_value_i         (dcache_lsb_value),
        .dcache_idx_i           (dcache_lsb_idx[LDBUFF_IDX_LEN-1:0]),
        .dcache_isstore_o       (lb_dcachemux_isstore),
        .dcache_paddr_o         (lb_dcachemux_paddr),
        .dcache_idx_o           (lb_dcachemux_idx),

        // Data from/to the store buffer
        .inflight_store_cnt_i   (inflight_store_cnt), 
        .store_committing_i     (lb_store_committing), 
        .vfwd_hit_i             (vfwd_hit),
        .vfwd_depfree_i         (vfwd_depfree),
        .pfwd_hit_i             (pfwd_hit),
        .pfwd_depfree_i         (pfwd_depfree),
        .vfwd_value_i           (vfwd_value),
        .pfwd_value_i           (pfwd_value),
        .vfwd_vaddr_o           (vfwd_vaddr),
        .pfwd_paddr_o           (pfwd_paddr),
        .vfwd_ldtype_o          (vfwd_ldtype),
        .pfwd_ldtype_o          (pfwd_ldtype),
        .vfwd_older_stores_o    (vfwd_older_stores),
        .pfwd_older_stores_o    (pfwd_older_stores),

        // Hanshake from/to the CDB 
        .cdb_ready_i            (cdb_lb_ready_i),
        .cdb_valid_i            (cdb_lb_valid_i),  
        .cdb_valid_o            (lb_cdb_valid_o),

        // Data from/to the CDB
        .cdb_idx_i              (cdb_lsb_data_i.rob_idx),
        .cdb_data_i             (cdb_lsb_data_i.value),
        .cdb_except_raised_i    (cdb_lsb_data_i.except_raised),
        .cdb_idx_o              (lb_cdb_data_o.rob_idx),
        .cdb_data_o             (lb_cdb_data_o.value),
        .cdb_except_raised_o    (lb_cdb_data_o.except_raised),
        .cdb_except_o           (lb_cdb_data_o.except_code)
    );

    //------------------------\\
    //----- STORE BUFFER -----\\
    //------------------------\\

    store_buffer u_store_buffer (
        .clk_i                  (clk_i),
        .rst_n_i                (rst_n_i),
        .flush_i                (flush_i),
		//.stall(stall),

        .vm_mode_i              (vm_mode_i),          

        // Handshake from/to issue arbiter
        .issue_logic_valid_i    (issue_sb_valid_i),
        .issue_logic_ready_o    (sb_issue_ready_o),

        // Data from the decode stage
        .store_type_i           (ldst_type_i),
        .rs1_ready_i            (rs1_ready_i),        
        .rs1_idx_i              (rs1_idx_i),
        .rs1_value_i            (rs1_value_i),
        .rs2_ready_i            (rs2_ready_i),  
        .rs2_idx_i              (rs2_idx_i),
        .rs2_value_i            (rs2_value_i),
        .imm_value_i            (imm_value_i), 
        .dest_idx_i             (dest_idx_i),

        // Handshake from/to the virtual address adder
        .vadder_valid_i         (vadderdec_sb_valid),
        .vadder_ready_i         (vadderarb_sb_ready),
        .vadder_valid_o         (sb_vadderarb_valid),
        .vadder_ready_o         (sb_vadderdec_ready),

        // Data from/to the virtual address adder
        .vadder_vaddr_i         (vadder_lsb_vaddr),
        .vadder_idx_i           (vadder_lsb_idx[STBUFF_IDX_LEN-1:0]),
        .vadder_except_i        (vadder_lsb_except),
        .vadder_isstore_o       (sb_vaddermux_isstore),
        .rs1_value_o            (sb_vaddermux_rs1_value),
        .imm_value_o            (sb_vaddermux_imm_value),
        .vadder_idx_o           (sb_vaddermux_idx),
        .vadder_sttype_o        (sb_vaddermux_sttype),

        // Handshake from/to the TLB
        .dtlb_wu_valid_i        (dtlbdec_lsb_wup_valid),
        .dtlb_ans_valid_i       (dtlbdec_sb_ans_valid),
        .dtlb_ready_i           (dtlbarb_sb_ready),
        .dtlb_valid_o           (sb_dtlbarb_valid), 
        .dtlb_ready_o           (sb_dtlbdec_ready), //

        // Data from/to the TLB
        .dtlb_vaddr_i           (dtlb_lsb_vaddr),
        .dtlb_ppn_i             (dtlb_lsb_ppn),
        .dtlb_except_i          (dtlb_lsb_except),
        .dtlb_idx_i             (dtlb_lsb_idx[STBUFF_IDX_LEN-1:0]),
        .dtlb_isstore_o         (sb_dtlbmux_isstore),
        .dtlb_vaddr_o           (sb_dtlbmux_vaddr),
        .dtlb_idx_o             (sb_dtlbmux_idx),

        // Handshake from/to the D$
        .dcache_wu_valid_i      (dcachedec_sb_wup_valid),
        .dcache_ans_valid_i     (dcachedec_sb_ans_valid),
        .dcache_ready_i         (dcachearb_sb_ready),
        .dcache_valid_o         (sb_dcachearb_valid),
        .dcache_ready_o         (sb_dcachedec_ready), //

        // Data from/to the D$
        .dcache_paddr_i         (dcache_lsb_paddr),
        .dcache_idx_i           (dcache_lsb_idx[STBUFF_IDX_LEN-1:0]),
        .dcache_isstore_o       (sb_dcachemux_isstore),
        .dcache_paddr_o         (sb_dcachemux_paddr),
        .dcache_value_o         (sb_dcachemux_value),
        .dcache_idx_o           (sb_dcachemux_idx),
        .dcache_sttype_o        (sb_dcachemux_sttype),

        // Data from/to the load buffer
        .vfwd_vaddr_i           (vfwd_vaddr),
        .pfwd_paddr_i           (pfwd_paddr),
        .vfwd_ldtype_i          (vfwd_ldtype),
        .pfwd_ldtype_i          (pfwd_ldtype),        
        .vfwd_older_stores_i    (vfwd_older_stores),
        .pfwd_older_stores_i    (pfwd_older_stores),
        .inflight_store_cnt_o   (inflight_store_cnt), 
        .lb_store_committing_o  (lb_store_committing), 
        .vfwd_hit_o             (vfwd_hit),
        .vfwd_depfree_o         (vfwd_depfree),
        .pfwd_hit_o             (pfwd_hit),
        .pfwd_depfree_o         (pfwd_depfree),
        .vfwd_value_o           (vfwd_value),
        .pfwd_value_o           (pfwd_value),

        // Data from/to the ROB
        .rob_head_idx_i         (rob_head_idx_i),
        .rob_store_committing_o (rob_store_committing_o),

        // Hanshake from/to the CDB 
        .cdb_ready_i            (cdb_sb_ready_i),
        .cdb_valid_i            (cdb_sb_valid_i), 
        .cdb_valid_o            (sb_cdb_valid_o),

        // Data from/to the CDB
        .cdb_idx_i              (cdb_lsb_data_i.rob_idx),
        .cdb_data_i             (cdb_lsb_data_i.value),
        .cdb_except_raised_i    (cdb_lsb_data_i.except_raised),
        .cdb_idx_o              (sb_cdb_data_o.rob_idx),
        .cdb_data_o             (sb_cdb_data_o.value),
        .cdb_except_raised_o    (sb_cdb_data_o.except_raised),
        .cdb_except_o           (sb_cdb_data_o.except_code)
    );


    //---------------------------------\\
    //----- VIRTUAL ADDRESS ADDER -----\\
    //---------------------------------\\
    vaddr_adder #( .IDX_LEN (BUFF_IDX_LEN) ) u_vaddr_adder
    (
        .clk_i          (clk_i),
        .rst_n_i        (rst_n_i),
        .flush_i        (flush_i),

        // Virtual memory configuration
        .vm_mode_i      (vm_mode_i), 

        // Handshake from/to the load/store buffers
        .lsb_valid_i    (vadderarb_vadder_valid),
        .lsb_ready_i    (vadderdec_vadder_ready),
        .lsb_valid_o    (vadder_vadderdec_valid),
        .lsb_ready_o    (vadder_vadderarb_ready),

        // Data from/to the load/store buffers
        .is_store_i     (vaddermux_vadder_is_store),
        .rs1_value_i    (vaddermux_vadder_rs1_value),
        .imm_value_i    (vaddermux_vadder_imm_value),
        .lsb_idx_i      (vaddermux_vadder_lsb_idx),
        .ldst_type_i    (vaddermux_vadder_ldst_type),
        .is_store_o     (vadder_vadderdec_is_store),
        .vaddr_o        (vadder_lsb_vaddr),
        .lsb_idx_o      (vadder_lsb_idx),
        .except_o       (vadder_lsb_except)
    );

    //--------------------------------------------\\
    //----- VIRTUAL ADDRESS ADDER HS ARBITER -----\\
    //--------------------------------------------\\
    `ifdef ENABLE_STORE_PRIO_2WAY_ARBITER
    // The store buffer, connected to valid_i[0] is given higher priority than the load buffer. This should increase the hit ratio of the store to load forwarding. However, it increases the load execution latency. Depending on the scenario, performance may be better or worse than the fair arbiter
    prio_2way_arbiter vadder_arbiter (
        .valid_i        ({ lb_vadderarb_valid, sb_vadderarb_valid }),
        .ready_i        (vadder_vadderarb_ready),
        .valid_o        (vadderarb_vadder_valid),
        .ready_o        ({ vadderarb_lb_ready, vadderarb_sb_ready }),
        .select_o       (vaddermux_sel) // 1 if load buffer is served
    );
    `else
    fair_2way_arbiter vadder_arbiter (
        .clk_i          (clk_i),
        .rst_n_i        (rst_n_i),
        .valid_i        ({ lb_vadderarb_valid, sb_vadderarb_valid }),
        .ready_i        (vadder_vadderarb_ready),
        .valid_o        (vadderarb_vadder_valid),
        .ready_o        ({ vadderarb_lb_ready, vadderarb_sb_ready }),
        .select_o       (vaddermux_sel) // 1 if load buffer is served
    );
    `endif

    //-------------------------------------\\
    //----- VIRTUAL ADDRESS ADDER MUX -----\\
    //-------------------------------------\\
    always_comb begin: vadder_mux
        if (vaddermux_sel) begin
            vaddermux_vadder_is_store   = lb_vaddermux_isstore;
            vaddermux_vadder_rs1_value  = lb_vaddermux_rs1_value;
            vaddermux_vadder_imm_value  = lb_vaddermux_imm_value;
            vaddermux_vadder_lsb_idx    = { {(BUFF_IDX_LEN-LDBUFF_IDX_LEN){1'b0}}, lb_vaddermux_idx }; // padd with zeroes if the load buffer is smaller than the store buffer
            vaddermux_vadder_ldst_type  = lb_vaddermux_ldtype;
        end else begin
            vaddermux_vadder_is_store   = sb_vaddermux_isstore;
            vaddermux_vadder_rs1_value  = sb_vaddermux_rs1_value;
            vaddermux_vadder_imm_value  = sb_vaddermux_imm_value;
            vaddermux_vadder_lsb_idx    = { {(BUFF_IDX_LEN-STBUFF_IDX_LEN){1'b0}}, sb_vaddermux_idx }; // padd with zeroes if the store buffer is smaller than the load buffer
            vaddermux_vadder_ldst_type  = sb_vaddermux_sttype;
        end
    end

    //--------------------------------------------\\
    //----- VIRTUAL ADDRESS ADDER HS DECODER -----\\
    //--------------------------------------------\\
    always_comb begin: vadder_hs_decoder
        if (vadder_vadderdec_is_store) begin
            vadderdec_lb_valid      = 1'b0;
            vadderdec_sb_valid      = vadder_vadderdec_valid;
            vadderdec_vadder_ready  = sb_vadderdec_ready;
        end else begin
            vadderdec_lb_valid      = vadder_vadderdec_valid;
            vadderdec_sb_valid      = 1'b0;
            vadderdec_vadder_ready  = lb_vadderdec_ready;
        end
    end

    //--------------------------------\\
    //----- DTLB TYPE CONVERSION -----\\
    //--------------------------------\\
    // lsq_dtlb_req_t
    assign dtlb_req_o.vpn       = dtlbmux_dtlb_vaddr;
    assign dtlb_req_o.is_store  = dtlbmux_dtlb_isstore;
    assign dtlb_req_o.lsq_addr  = dtlbmux_dtlb_idx;
    assign dtlb_req_o.valid     = dtlbarb_dtlb_valid;

    // dtlb_lsq_ans_t/dtlb_lsq_wup_t
    assign dtlb_dtlbdec_ans_valid   = dtlb_ans_i.valid; 
    assign dtlb_dtlbdec_wup_valid   = dtlb_wup_i.valid;
    always_comb begin
        if (dtlb_wup_i.valid) begin
            dtlb_lsb_ppn            = dtlb_ans_i.ppn;       // data provided in the ans signal
            dtlb_lsb_except         = dtlb_ans_i.exception; // data provided in the ans signal
            dtlb_lsb_idx            = 0;
            dtlb_lsb_vaddr          = dtlb_wup_i.vpn;
        end else begin
            dtlb_lsb_ppn            = dtlb_ans_i.ppn;
            dtlb_lsb_except         = dtlb_ans_i.exception;
            dtlb_lsb_idx            = dtlb_ans_i.lsq_addr;
            dtlb_lsb_vaddr          = 0;
        end
        dtlb_dtlbdec_is_store   = dtlb_ans_i.was_store;
    end

    //---------------------------\\
    //----- DTLB HS ARBITER -----\\
    //---------------------------\\

    assign dtlb_dtlbarb_ready = dtlb_ready_i;
    
    `ifdef ENABLE_STORE_PRIO_2WAY_ARBITER
    // The store buffer, connected to valid_i[0] is given higher priority than the load buffer. This should increase the hit ratio of the store to load forwarding. However, it increases the load execution latency. Depending on the scenario, performance may be better or worse than the fair arbiter
    prio_2way_arbiter dtlb_hs_arbiter (
        .valid_i        ({ lb_dtlbarb_valid, sb_dtlbarb_valid }),
        .ready_i        (dtlb_dtlbarb_ready),
        .valid_o        (dtlbarb_dtlb_valid),
        .ready_o        ({ dtlbarb_lb_ready, dtlbarb_sb_ready }),
        .select_o       (dtlbmux_sel) // 1 if load buffer is served
    );
    `else
    fair_2way_arbiter dtlb_hs_arbiter (
        .clk_i          (clk_i),
        .rst_n_i        (rst_n_i),
        .valid_i        ({ lb_dtlbarb_valid, sb_dtlbarb_valid }),
        .ready_i        (dtlb_dtlbarb_ready),
        .valid_o        (dtlbarb_dtlb_valid),
        .ready_o        ({ dtlbarb_lb_ready, dtlbarb_sb_ready }),
        .select_o       (dtlbmux_sel) // 1 if load buffer is served
    );
    `endif

    //--------------------\\
    //----- DTLB MUX -----\\
    //--------------------\\
    always_comb begin: dtlb_mux
        if (dtlbmux_sel) begin
            dtlbmux_dtlb_isstore    = lb_dtlbmux_isstore;
            dtlbmux_dtlb_vaddr      = lb_dtlbmux_vaddr;
            dtlbmux_dtlb_idx        = { {(BUFF_IDX_LEN-LDBUFF_IDX_LEN){1'b0}}, lb_dtlbmux_idx }; // padd with zeroes if the load buffer is smaller than the store buffer
        end else begin
            dtlbmux_dtlb_isstore    = sb_dtlbmux_isstore;
            dtlbmux_dtlb_vaddr      = sb_dtlbmux_vaddr;
            dtlbmux_dtlb_idx        = { {(BUFF_IDX_LEN-STBUFF_IDX_LEN){1'b0}}, sb_dtlbmux_idx }; // padd with zeroes if the load buffer is smaller than the store buffer
        end
    end

    //---------------------------\\
    //----- DTLB HS DECODER -----\\
    //---------------------------\\
    always_comb begin: dtlb_hs_decoder
        if (dtlb_dtlbdec_is_store) begin
            dtlbdec_lb_ans_valid    = 1'b0;  
            dtlbdec_sb_ans_valid    = dtlb_dtlbdec_ans_valid;
            dtlbdec_dtlb_ready      = sb_dtlbdec_ready;
        end else begin
            dtlbdec_lb_ans_valid    = dtlb_dtlbdec_ans_valid;
            dtlbdec_sb_ans_valid    = 1'b0;
            dtlbdec_dtlb_ready      = lb_dtlbdec_ready;
        end
        dtlbdec_lsb_wup_valid       = dtlb_dtlbdec_wup_valid;
    end


    //--------------------------------\\
    //----- DCACHE TYPE CONVERSION -----\\
    //--------------------------------\\
    // lsq_l1dc_req_t
    assign dcache_req_o.paddr       = dcachemux_dcache_paddr;
    assign dcache_req_o.data        = dcachemux_dcache_value;
    assign dcache_req_o.req_type    = (dcachemux_dcache_isstore) ? Store : Load;
    always_comb begin
        case(dcachemux_dcache_sttype)
                LS_BYTE, LS_BYTE_U:         dcache_req_o.store_width = B;
                LS_HALFWORD, LS_HALFWORD_U: dcache_req_o.store_width = HW;
                LS_WORD, LS_WORD_U:         dcache_req_o.store_width = W;
                LS_DOUBLEWORD:              dcache_req_o.store_width = DW;
            default: dcache_req_o.store_width = DW;
        endcase
    end 
    assign dcache_req_o.lsq_addr        = dcachemux_dcache_idx;
    assign dcache_req_o.valid           = dcachearb_dcache_valid;

    // l1dc_lsq_ans_t/l1dc_lsq_wup_t
    assign dcache_dcachedec_ans_valid   = dcache_ans_i.valid;
    assign dcache_dcachedec_wup_valid   = dcache_wup_i.valid;
    always_comb begin
        if (dcache_wup_i.valid) begin
            dcache_lsb_value            = 0;
            dcache_lsb_idx              = 0;
            dcache_lsb_paddr            = { {XLEN-DCACHE_L1_TAG_A_LEN-DCACHE_L1_IDX_A_LEN{1'b0}}, dcache_wup_i.line_addr};
        end else begin
            dcache_lsb_value            = dcache_ans_i.data;
            dcache_lsb_idx              = dcache_ans_i.lsq_addr;
            dcache_lsb_paddr            = 0;
        end
        dcache_dcachedec_is_store       = dcache_ans_i.was_store;
    end

    //-----------------------------\\
    //----- DCACHE HS ARBITER -----\\
    //-----------------------------\\

    assign dcache_dcachearb_ready = dcache_ready_i;

    `ifdef ENABLE_STORE_PRIO_2WAY_ARBITER
    // The store buffer, connected to valid_i[0] is given higher priority than the load buffer. This should increase the hit ratio of the store to load forwarding. However, it increases the load execution latency. Depending on the scenario, performance may be better or worse than the fair arbiter
    prio_2way_arbiter dcache_hs_arbiter (
        .valid_i        ({ lb_dcachearb_valid, sb_dcachearb_valid }),
        .ready_i        (dcache_dcachearb_ready),
        .valid_o        (dcachearb_dcache_valid),
        .ready_o        ({ dcachearb_lb_ready, dcachearb_sb_ready }),
        .select_o       (dcachemux_sel) // 1 if load buffer is served
    );
    `else
    fair_2way_arbiter dcache_hs_arbiter (
        .clk_i          (clk_i),
        .rst_n_i        (rst_n_i),
        .valid_i        ({ lb_dcachearb_valid, sb_dcachearb_valid }),
        .ready_i        (dcache_dcachearb_ready),
        .valid_o        (dcachearb_dcache_valid),
        .ready_o        ({ dcachearb_lb_ready, dcachearb_sb_ready }),
        .select_o       (dcachemux_sel) // 1 if load buffer is served
    );
    `endif

    //----------------------\\
    //----- DCACHE MUX -----\\
    //----------------------\\
    always_comb begin: dcache_mux
        if (dcachemux_sel) begin
            dcachemux_dcache_isstore    = lb_dcachemux_isstore;
            dcachemux_dcache_paddr      = lb_dcachemux_paddr;
            dcachemux_dcache_value      = 0;                    // only needed for type conversion
            dcachemux_dcache_idx        = { {(BUFF_IDX_LEN-LDBUFF_IDX_LEN){1'b0}}, lb_dcachemux_idx }; // padd with zeroes if the load buffer is smaller than the store buffer
            dcachemux_dcache_sttype     = LS_DOUBLEWORD;
        end else begin
            dcachemux_dcache_isstore    = sb_dcachemux_isstore;
            dcachemux_dcache_paddr      = sb_dcachemux_paddr;
            dcachemux_dcache_value      = sb_dcachemux_value;
            dcachemux_dcache_idx        = { {(BUFF_IDX_LEN-STBUFF_IDX_LEN){1'b0}}, sb_dcachemux_idx }; // padd with zeroes if the load buffer is smaller than the store buffer
            dcachemux_dcache_sttype     = sb_dcachemux_sttype;
        end
    end

    //---------------------------\\
    //----- DCACHE HS DECODER -----\\
    //---------------------------\\
    always_comb begin: dcache_hs_decoder
        if (dcache_dcachedec_is_store) begin
            dcachedec_lb_ans_valid  = 1'b0;
            dcachedec_lb_wup_valid  = 1'b0;    
            dcachedec_sb_ans_valid  = dcache_dcachedec_ans_valid;
            dcachedec_sb_wup_valid  = dcache_dcachedec_wup_valid;
            dcachedec_dcache_ready  = sb_dcachedec_ready;
        end else begin
            dcachedec_lb_ans_valid  = dcache_dcachedec_ans_valid;
            dcachedec_lb_wup_valid  = dcache_dcachedec_wup_valid;
            dcachedec_sb_ans_valid  = 1'b0;
            dcachedec_sb_wup_valid  = 1'b0;    
            dcachedec_dcache_ready  = lb_dcachedec_ready;
        end
    end
    
endmodule
>>>>>>> 404a24a5
<|MERGE_RESOLUTION|>--- conflicted
+++ resolved
@@ -1,4 +1,3 @@
-<<<<<<< HEAD
 // Copyright 2019 Politecnico di Torino.
 // Copyright and related rights are licensed under the Solderpad Hardware
 // License, Version 2.0 (the "License"); you may not use this file except in
@@ -52,12 +51,14 @@
     // Handshake and data from/to the TLB
     input   var dtlb_lsq_ans_t          dtlb_ans_i,
     input   var dtlb_lsq_wup_t          dtlb_wup_i,
-    output  lsq_dtlb_req_t          dtlb_req_o,
+    input   logic                       dtlb_ready_i,
+    output  lsq_dtlb_req_t              dtlb_req_o,
 
     // Handshake and data from/to the D$
     input   var l1dc_lsq_ans_t          dcache_ans_i,
     input   var l1dc_lsq_wup_t          dcache_wup_i,
-    output  lsq_l1dc_req_t          dcache_req_o,
+    input   logic                       dcache_ready_i,
+    output  lsq_l1dc_req_t              dcache_req_o,
 
     // Control from/to the ROB
     input   logic [ROB_IDX_LEN-1:0] rob_head_idx_i,
@@ -578,6 +579,9 @@
     //---------------------------\\
     //----- DTLB HS ARBITER -----\\
     //---------------------------\\
+
+    assign dtlb_dtlbarb_ready = dtlb_ready_i;
+    
     `ifdef ENABLE_STORE_PRIO_2WAY_ARBITER
     // The store buffer, connected to valid_i[0] is given higher priority than the load buffer. This should increase the hit ratio of the store to load forwarding. However, it increases the load execution latency. Depending on the scenario, performance may be better or worse than the fair arbiter
     prio_2way_arbiter dtlb_hs_arbiter (
@@ -669,6 +673,9 @@
     //-----------------------------\\
     //----- DCACHE HS ARBITER -----\\
     //-----------------------------\\
+
+    assign dcache_dcachearb_ready = dcache_ready_i;
+
     `ifdef ENABLE_STORE_PRIO_2WAY_ARBITER
     // The store buffer, connected to valid_i[0] is given higher priority than the load buffer. This should increase the hit ratio of the store to load forwarding. However, it increases the load execution latency. Depending on the scenario, performance may be better or worse than the fair arbiter
     prio_2way_arbiter dcache_hs_arbiter (
@@ -728,744 +735,4 @@
         end
     end
     
-endmodule
-=======
-// Copyright 2019 Politecnico di Torino.
-// Copyright and related rights are licensed under the Solderpad Hardware
-// License, Version 2.0 (the "License"); you may not use this file except in
-// compliance with the License.  You may obtain a copy of the License at
-// http://solderpad.org/licenses/SHL-2.0. Unless required by applicable law
-// or agreed to in writing, software, hardware and materials distributed under
-// this License is distributed on an "AS IS" BASIS, WITHOUT WARRANTIES OR
-// CONDITIONS OF ANY KIND, either express or implied. See the License for the
-// specific language governing permissions and limitations under the License.
-//
-// File: load_store_unit.sv
-// Author: Michele Caon
-// Date: 27/10/2019
-
-`define LSUNIT
-
-import expipe_pkg::*;
-
-import memory_pkg::*;
-import len5_pkg::*;
-import csr_pkg::satp_mode_t;
-import csr_pkg::BARE; 
-import csr_pkg::SV39;
-import csr_pkg::SV48;
-
-module load_store_unit (
-    input   logic                   clk_i,
-    input   logic                   rst_n_i,
-    input   logic                   flush_i,
-	//input   logic				stall,
-
-    input   satp_mode_t             vm_mode_i,
-
-    // Handshake from/to issue arbiter
-    input   logic                   issue_lb_valid_i,
-    input   logic                   issue_sb_valid_i,
-    output  logic                   lb_issue_ready_o,
-    output  logic                   sb_issue_ready_o,
-
-    // Data from the decode stage
-    input   ldst_type_t             ldst_type_i,
-    input   logic                   rs1_ready_i,    
-    input   logic [ROB_IDX_LEN-1:0] rs1_idx_i,
-    input   logic [XLEN-1:0]        rs1_value_i,
-    input   logic                   rs2_ready_i,    
-    input   logic [ROB_IDX_LEN-1:0] rs2_idx_i,
-    input   logic [XLEN-1:0]        rs2_value_i,
-    input   logic [I_IMM-1:0]       imm_value_i,    
-    input   logic [ROB_IDX_LEN-1:0] dest_idx_i,
-
-    // Handshake and data from/to the TLB
-    input   var dtlb_lsq_ans_t          dtlb_ans_i,
-    input   var dtlb_lsq_wup_t          dtlb_wup_i,
-    input   logic                       dtlb_ready_i,
-    output  lsq_dtlb_req_t              dtlb_req_o,
-
-    // Handshake and data from/to the D$
-    input   var l1dc_lsq_ans_t          dcache_ans_i,
-    input   var l1dc_lsq_wup_t          dcache_wup_i,
-    input   logic                       dcache_ready_i,
-    output  lsq_l1dc_req_t              dcache_req_o,
-
-    // Control from/to the ROB
-    input   logic [ROB_IDX_LEN-1:0] rob_head_idx_i,
-    output  logic                   rob_store_committing_o,
-
-    // Hanshake from/to the CDB 
-    input   logic                   cdb_lb_valid_i,
-    input   logic                   cdb_sb_valid_i,
-    input   logic                   cdb_lb_ready_i,
-    input   logic                   cdb_sb_ready_i,
-    output  logic                   lb_cdb_valid_o,
-    output  logic                   sb_cdb_valid_o,
-
-    // Data from/to the CDB
-    input   var cdb_data_t              cdb_lsb_data_i,
-    output  cdb_data_t              lb_cdb_data_o,
-    output  cdb_data_t              sb_cdb_data_o
-);
-
-    // DEFINITIONS
-
-    //-----------------------------------------\\
-    //----- LOAD BUFFER <--> STORE BUFFER -----\\
-    //-----------------------------------------\\
-
-    logic [XLEN-1:0]            vfwd_vaddr;
-    logic [XLEN-1:0]            pfwd_paddr;
-    ldst_type_t                 vfwd_ldtype;
-    ldst_type_t                 pfwd_ldtype;    
-    logic [STBUFF_IDX_LEN:0]    vfwd_older_stores;
-    logic [STBUFF_IDX_LEN:0]    pfwd_older_stores;
-    logic [STBUFF_IDX_LEN:0]    inflight_store_cnt; 
-    logic                       lb_store_committing; 
-    logic                       vfwd_hit;
-    logic                       vfwd_depfree;
-    logic                       pfwd_hit;
-    logic                       pfwd_depfree;
-    logic [XLEN-1:0]            vfwd_value;
-    logic [XLEN-1:0]            pfwd_value;
-
-    //--------------------------------------------------------\\
-    //----- LOAD/STORE BUFFER <--> VIRTUAL ADDRESS ADDER -----\\
-    //--------------------------------------------------------\\
-    
-    // (LOAD/STORE BUFFER --> VIRTUAL ADDRESS ADDER) HS ARBITER
-    logic                       lb_vadderarb_valid;
-    logic                       sb_vadderarb_valid;
-    logic                       vadderarb_vadder_valid;
-    logic                       vadder_vadderarb_ready;
-    logic                       vadderarb_lb_ready;
-    logic                       vadderarb_sb_ready;
-
-    // (LOAD/STORE BUFFER --> VIRTUAL ADDRESS ADDER) MUX
-    // Load buffer --> MUX
-    logic                       lb_vaddermux_isstore;
-    logic [XLEN-1:0]            lb_vaddermux_rs1_value;
-    logic [I_IMM-1:0]           lb_vaddermux_imm_value;
-    logic [LDBUFF_IDX_LEN-1:0]  lb_vaddermux_idx;
-    ldst_type_t                 lb_vaddermux_ldtype;
-    // Store buffer --> MUX
-    logic                       sb_vaddermux_isstore;
-    logic [XLEN-1:0]            sb_vaddermux_rs1_value;
-    logic [I_IMM-1:0]           sb_vaddermux_imm_value;
-    logic [STBUFF_IDX_LEN-1:0]  sb_vaddermux_idx;
-    ldst_type_t                 sb_vaddermux_sttype;
-    // MUX --> Virtual address adder
-    logic                       vaddermux_vadder_is_store;
-    logic [XLEN-1:0]            vaddermux_vadder_rs1_value;
-    logic [I_IMM-1:0]           vaddermux_vadder_imm_value;
-    logic [BUFF_IDX_LEN-1:0]    vaddermux_vadder_lsb_idx;
-    ldst_type_t                 vaddermux_vadder_ldst_type;
-
-    // (VIRTUAL ADDRESS ADDER --> LOAD/STORE BUFFER) HS DECODER
-    logic                       vadder_vadderdec_is_store;
-    logic                       vadder_vadderdec_valid;
-    logic                       vadderdec_lb_valid;
-    logic                       vadderdec_sb_valid;
-    logic                       lb_vadderdec_ready;
-    logic                       sb_vadderdec_ready;
-    logic                       vadderdec_vadder_ready;
-
-    // VADDER MUX SEL
-    logic                       vaddermux_sel;
-    
-    // (VIRTUAL ADDRESS ADDER --> LOAD/STORE BUFFER) DATA
-    // Connected to both the load buffer and the store buffer inputs
-    logic [XLEN-1:0]            vadder_lsb_vaddr;
-    logic [BUFF_IDX_LEN-1:0]    vadder_lsb_idx;
-    vadder_except_t             vadder_lsb_except;
-
-    //---------------------------------------\\
-    //----- LOAD/STORE BUFFER <--> DTLB -----\\
-    //---------------------------------------\\
-
-    // (LOAD/STORE BUFFER --> DTLB) HS ARBITER
-    logic                       lb_dtlbarb_valid;
-    logic                       sb_dtlbarb_valid;
-    logic                       dtlbarb_dtlb_valid;
-    logic                       dtlb_dtlbarb_ready;
-    logic                       dtlbarb_lb_ready;
-    logic                       dtlbarb_sb_ready;
-
-    // (LOAD/STORE BUFFER --> DTLB) MUX
-    // Load buffer --> MUX
-    logic                       lb_dtlbmux_isstore;
-    logic [VPN_LEN-1:0]         lb_dtlbmux_vaddr;
-    logic [LDBUFF_IDX_LEN-1:0]  lb_dtlbmux_idx;
-    // Store buffer --> MUX
-    logic                       sb_dtlbmux_isstore;
-    logic [VPN_LEN-1:0]         sb_dtlbmux_vaddr;
-    logic [STBUFF_IDX_LEN-1:0]  sb_dtlbmux_idx;
-    // MUX --> DTLB
-    logic                       dtlbmux_dtlb_isstore;
-    logic [VPN_LEN-1:0]         dtlbmux_dtlb_vaddr;
-    logic [BUFF_IDX_LEN-1:0]    dtlbmux_dtlb_idx;
-
-    // (DTLB --> LOAD/STORE BUFFER) HS DECODER
-    logic                       dtlb_dtlbdec_is_store;
-    logic                       dtlb_dtlbdec_ans_valid;
-    logic                       dtlb_dtlbdec_wup_valid;
-    logic                       dtlbdec_lb_ans_valid;
-    logic                       dtlbdec_sb_ans_valid;
-    logic                       dtlbdec_lsb_wup_valid;
-    logic                       lb_dtlbdec_ready;
-    logic                       sb_dtlbdec_ready;
-    logic                       dtlbdec_dtlb_ready;
-
-    // (DTLB --> LOAD/STORE BUFFER) DATA
-    // Connected to both the load buffer and the store buffer inputs
-    logic [VPN_LEN-1:0]         dtlb_lsb_vaddr;
-    logic [PPN_LEN-1:0]         dtlb_lsb_ppn;
-    exception_e                 dtlb_lsb_except;
-    logic [BUFF_IDX_LEN-1:0]  dtlb_lsb_idx;
-
-    // DTLB MUX SEL
-    logic                       dtlbmux_sel;
-
-    //---------------------------------------------\\
-    //----- LOAD/STORE BUFFER <--> DATA CACHE -----\\
-    //---------------------------------------------\\
-    // (LOAD/STORE BUFFER --> D$) HS ARBITER
-    logic                       lb_dcachearb_valid;
-    logic                       sb_dcachearb_valid;
-    logic                       dcachearb_dcache_valid;
-    logic                       dcache_dcachearb_ready;
-    logic                       dcachearb_lb_ready;
-    logic                       dcachearb_sb_ready;
-
-    // (LOAD/STORE BUFFER --> D$) MUX
-    // Load buffer --> MUX
-    logic                       lb_dcachemux_isstore;
-    logic [XLEN-1:0]            lb_dcachemux_paddr;
-    logic [LDBUFF_IDX_LEN-1:0]  lb_dcachemux_idx;
-    // Store buffer --> MUX
-    logic                       sb_dcachemux_isstore;
-    logic [XLEN-1:0]            sb_dcachemux_paddr;
-    logic [XLEN-1:0]            sb_dcachemux_value;
-    logic [STBUFF_IDX_LEN-1:0]  sb_dcachemux_idx;
-    ldst_type_t                 sb_dcachemux_sttype;
-    // MUX --> D$
-    logic                       dcachemux_dcache_isstore;
-    logic [XLEN-1:0]            dcachemux_dcache_paddr;
-    logic [XLEN-1:0]            dcachemux_dcache_value;
-    logic [BUFF_IDX_LEN-1:0]    dcachemux_dcache_idx;
-    ldst_type_t                 dcachemux_dcache_sttype;
-
-    // (D$ --> LOAD/STORE BUFFER) HS DECODER
-    logic                       dcache_dcachedec_is_store;
-    logic                       dcache_dcachedec_ans_valid;
-    logic                       dcache_dcachedec_wup_valid;
-    logic                       dcachedec_lb_ans_valid;
-    logic                       dcachedec_lb_wup_valid;
-    logic                       dcachedec_sb_ans_valid;
-    logic                       dcachedec_sb_wup_valid;
-    logic                       lb_dcachedec_ready;
-    logic                       sb_dcachedec_ready;
-    logic                       dcachedec_dcache_ready;
-
-    // (D$ --> LOAD/STORE BUFFER) DATA
-    // Connected to both the load buffer and the store buffer inputs
-    logic [XLEN-1:0]            dcache_lsb_paddr;
-    logic [XLEN-1:0]            dcache_lsb_value;
-    logic [BUFF_IDX_LEN-1:0]  dcache_lsb_idx;
-
-    // D$ MUX SEL
-    logic                       dcachemux_sel;
-
-
-    // MODULES INSTANTIATION
-
-    //-----------------------\\
-    //----- LOAD BUFFER -----\\
-    //-----------------------\\
-    load_buffer u_load_buffer (
-        .clk_i                  (clk_i),
-        .rst_n_i                (rst_n_i),
-        .flush_i                (flush_i),
-		//.stall(stall),
-
-        .vm_mode_i              (vm_mode_i),
-
-        // Handshake from/to issue arbiter
-        .issue_logic_valid_i    (issue_lb_valid_i),
-        .issue_logic_ready_o    (lb_issue_ready_o),
-
-        // Data from the decode stage
-        .load_type_i            (ldst_type_i),
-        .rs1_ready_i            (rs1_ready_i),    
-        .rs1_idx_i              (rs1_idx_i),
-        .rs1_value_i            (rs1_value_i),
-        .imm_value_i            (imm_value_i),    
-        .dest_idx_i             (dest_idx_i),
-
-        // Handshake from/to the virtual address adder arbiter
-        .vadder_valid_i         (vadderdec_lb_valid),
-        .vadder_ready_i         (vadderarb_lb_ready),
-        .vadder_valid_o         (lb_vadderarb_valid),
-        .vadder_ready_o         (lb_vadderdec_ready),
-
-        // Data from/to the virtual address adder
-        .vadder_vaddr_i         (vadder_lsb_vaddr),
-        .vadder_idx_i           (vadder_lsb_idx[LDBUFF_IDX_LEN-1:0]),
-        .vadder_except_i        (vadder_lsb_except),
-        .vadder_isstore_o       (lb_vaddermux_isstore),
-        .rs1_value_o            (lb_vaddermux_rs1_value),
-        .imm_value_o            (lb_vaddermux_imm_value),
-        .vadder_idx_o           (lb_vaddermux_idx),
-        .vadder_ldtype_o        (lb_vaddermux_ldtype),
-
-        // Handshake from/to the TLB
-        .dtlb_wu_valid_i        (dtlbdec_lsb_wup_valid),
-        .dtlb_ans_valid_i       (dtlbdec_lb_ans_valid),
-        .dtlb_ready_i           (dtlbarb_lb_ready),
-        .dtlb_valid_o           (lb_dtlbarb_valid), 
-        .dtlb_ready_o           (lb_dtlbdec_ready),
-
-        // Data from/to the TLB
-        .dtlb_vaddr_i           (dtlb_lsb_vaddr),
-        .dtlb_ppn_i             (dtlb_lsb_ppn),
-        .dtlb_except_i          (dtlb_lsb_except),
-        .dtlb_idx_i             (dtlb_lsb_idx[LDBUFF_IDX_LEN-1:0]),
-        .dtlb_isstore_o         (lb_dtlbmux_isstore),
-        .dtlb_vaddr_o           (lb_dtlbmux_vaddr),
-        .dtlb_idx_o             (lb_dtlbmux_idx),
-
-        // Handshake from/to the D$
-        .dcache_wu_valid_i      (dcachedec_lb_wup_valid),
-        .dcache_ans_valid_i     (dcachedec_lb_ans_valid),
-        .dcache_ready_i         (dcachearb_lb_ready),
-        .dcache_valid_o         (lb_dcachearb_valid),
-        .dcache_ready_o         (lb_dcachedec_ready), //
-
-        // Data from/to the D$
-        .dcache_paddr_i         (dcache_lsb_paddr),
-        .dcache_value_i         (dcache_lsb_value),
-        .dcache_idx_i           (dcache_lsb_idx[LDBUFF_IDX_LEN-1:0]),
-        .dcache_isstore_o       (lb_dcachemux_isstore),
-        .dcache_paddr_o         (lb_dcachemux_paddr),
-        .dcache_idx_o           (lb_dcachemux_idx),
-
-        // Data from/to the store buffer
-        .inflight_store_cnt_i   (inflight_store_cnt), 
-        .store_committing_i     (lb_store_committing), 
-        .vfwd_hit_i             (vfwd_hit),
-        .vfwd_depfree_i         (vfwd_depfree),
-        .pfwd_hit_i             (pfwd_hit),
-        .pfwd_depfree_i         (pfwd_depfree),
-        .vfwd_value_i           (vfwd_value),
-        .pfwd_value_i           (pfwd_value),
-        .vfwd_vaddr_o           (vfwd_vaddr),
-        .pfwd_paddr_o           (pfwd_paddr),
-        .vfwd_ldtype_o          (vfwd_ldtype),
-        .pfwd_ldtype_o          (pfwd_ldtype),
-        .vfwd_older_stores_o    (vfwd_older_stores),
-        .pfwd_older_stores_o    (pfwd_older_stores),
-
-        // Hanshake from/to the CDB 
-        .cdb_ready_i            (cdb_lb_ready_i),
-        .cdb_valid_i            (cdb_lb_valid_i),  
-        .cdb_valid_o            (lb_cdb_valid_o),
-
-        // Data from/to the CDB
-        .cdb_idx_i              (cdb_lsb_data_i.rob_idx),
-        .cdb_data_i             (cdb_lsb_data_i.value),
-        .cdb_except_raised_i    (cdb_lsb_data_i.except_raised),
-        .cdb_idx_o              (lb_cdb_data_o.rob_idx),
-        .cdb_data_o             (lb_cdb_data_o.value),
-        .cdb_except_raised_o    (lb_cdb_data_o.except_raised),
-        .cdb_except_o           (lb_cdb_data_o.except_code)
-    );
-
-    //------------------------\\
-    //----- STORE BUFFER -----\\
-    //------------------------\\
-
-    store_buffer u_store_buffer (
-        .clk_i                  (clk_i),
-        .rst_n_i                (rst_n_i),
-        .flush_i                (flush_i),
-		//.stall(stall),
-
-        .vm_mode_i              (vm_mode_i),          
-
-        // Handshake from/to issue arbiter
-        .issue_logic_valid_i    (issue_sb_valid_i),
-        .issue_logic_ready_o    (sb_issue_ready_o),
-
-        // Data from the decode stage
-        .store_type_i           (ldst_type_i),
-        .rs1_ready_i            (rs1_ready_i),        
-        .rs1_idx_i              (rs1_idx_i),
-        .rs1_value_i            (rs1_value_i),
-        .rs2_ready_i            (rs2_ready_i),  
-        .rs2_idx_i              (rs2_idx_i),
-        .rs2_value_i            (rs2_value_i),
-        .imm_value_i            (imm_value_i), 
-        .dest_idx_i             (dest_idx_i),
-
-        // Handshake from/to the virtual address adder
-        .vadder_valid_i         (vadderdec_sb_valid),
-        .vadder_ready_i         (vadderarb_sb_ready),
-        .vadder_valid_o         (sb_vadderarb_valid),
-        .vadder_ready_o         (sb_vadderdec_ready),
-
-        // Data from/to the virtual address adder
-        .vadder_vaddr_i         (vadder_lsb_vaddr),
-        .vadder_idx_i           (vadder_lsb_idx[STBUFF_IDX_LEN-1:0]),
-        .vadder_except_i        (vadder_lsb_except),
-        .vadder_isstore_o       (sb_vaddermux_isstore),
-        .rs1_value_o            (sb_vaddermux_rs1_value),
-        .imm_value_o            (sb_vaddermux_imm_value),
-        .vadder_idx_o           (sb_vaddermux_idx),
-        .vadder_sttype_o        (sb_vaddermux_sttype),
-
-        // Handshake from/to the TLB
-        .dtlb_wu_valid_i        (dtlbdec_lsb_wup_valid),
-        .dtlb_ans_valid_i       (dtlbdec_sb_ans_valid),
-        .dtlb_ready_i           (dtlbarb_sb_ready),
-        .dtlb_valid_o           (sb_dtlbarb_valid), 
-        .dtlb_ready_o           (sb_dtlbdec_ready), //
-
-        // Data from/to the TLB
-        .dtlb_vaddr_i           (dtlb_lsb_vaddr),
-        .dtlb_ppn_i             (dtlb_lsb_ppn),
-        .dtlb_except_i          (dtlb_lsb_except),
-        .dtlb_idx_i             (dtlb_lsb_idx[STBUFF_IDX_LEN-1:0]),
-        .dtlb_isstore_o         (sb_dtlbmux_isstore),
-        .dtlb_vaddr_o           (sb_dtlbmux_vaddr),
-        .dtlb_idx_o             (sb_dtlbmux_idx),
-
-        // Handshake from/to the D$
-        .dcache_wu_valid_i      (dcachedec_sb_wup_valid),
-        .dcache_ans_valid_i     (dcachedec_sb_ans_valid),
-        .dcache_ready_i         (dcachearb_sb_ready),
-        .dcache_valid_o         (sb_dcachearb_valid),
-        .dcache_ready_o         (sb_dcachedec_ready), //
-
-        // Data from/to the D$
-        .dcache_paddr_i         (dcache_lsb_paddr),
-        .dcache_idx_i           (dcache_lsb_idx[STBUFF_IDX_LEN-1:0]),
-        .dcache_isstore_o       (sb_dcachemux_isstore),
-        .dcache_paddr_o         (sb_dcachemux_paddr),
-        .dcache_value_o         (sb_dcachemux_value),
-        .dcache_idx_o           (sb_dcachemux_idx),
-        .dcache_sttype_o        (sb_dcachemux_sttype),
-
-        // Data from/to the load buffer
-        .vfwd_vaddr_i           (vfwd_vaddr),
-        .pfwd_paddr_i           (pfwd_paddr),
-        .vfwd_ldtype_i          (vfwd_ldtype),
-        .pfwd_ldtype_i          (pfwd_ldtype),        
-        .vfwd_older_stores_i    (vfwd_older_stores),
-        .pfwd_older_stores_i    (pfwd_older_stores),
-        .inflight_store_cnt_o   (inflight_store_cnt), 
-        .lb_store_committing_o  (lb_store_committing), 
-        .vfwd_hit_o             (vfwd_hit),
-        .vfwd_depfree_o         (vfwd_depfree),
-        .pfwd_hit_o             (pfwd_hit),
-        .pfwd_depfree_o         (pfwd_depfree),
-        .vfwd_value_o           (vfwd_value),
-        .pfwd_value_o           (pfwd_value),
-
-        // Data from/to the ROB
-        .rob_head_idx_i         (rob_head_idx_i),
-        .rob_store_committing_o (rob_store_committing_o),
-
-        // Hanshake from/to the CDB 
-        .cdb_ready_i            (cdb_sb_ready_i),
-        .cdb_valid_i            (cdb_sb_valid_i), 
-        .cdb_valid_o            (sb_cdb_valid_o),
-
-        // Data from/to the CDB
-        .cdb_idx_i              (cdb_lsb_data_i.rob_idx),
-        .cdb_data_i             (cdb_lsb_data_i.value),
-        .cdb_except_raised_i    (cdb_lsb_data_i.except_raised),
-        .cdb_idx_o              (sb_cdb_data_o.rob_idx),
-        .cdb_data_o             (sb_cdb_data_o.value),
-        .cdb_except_raised_o    (sb_cdb_data_o.except_raised),
-        .cdb_except_o           (sb_cdb_data_o.except_code)
-    );
-
-
-    //---------------------------------\\
-    //----- VIRTUAL ADDRESS ADDER -----\\
-    //---------------------------------\\
-    vaddr_adder #( .IDX_LEN (BUFF_IDX_LEN) ) u_vaddr_adder
-    (
-        .clk_i          (clk_i),
-        .rst_n_i        (rst_n_i),
-        .flush_i        (flush_i),
-
-        // Virtual memory configuration
-        .vm_mode_i      (vm_mode_i), 
-
-        // Handshake from/to the load/store buffers
-        .lsb_valid_i    (vadderarb_vadder_valid),
-        .lsb_ready_i    (vadderdec_vadder_ready),
-        .lsb_valid_o    (vadder_vadderdec_valid),
-        .lsb_ready_o    (vadder_vadderarb_ready),
-
-        // Data from/to the load/store buffers
-        .is_store_i     (vaddermux_vadder_is_store),
-        .rs1_value_i    (vaddermux_vadder_rs1_value),
-        .imm_value_i    (vaddermux_vadder_imm_value),
-        .lsb_idx_i      (vaddermux_vadder_lsb_idx),
-        .ldst_type_i    (vaddermux_vadder_ldst_type),
-        .is_store_o     (vadder_vadderdec_is_store),
-        .vaddr_o        (vadder_lsb_vaddr),
-        .lsb_idx_o      (vadder_lsb_idx),
-        .except_o       (vadder_lsb_except)
-    );
-
-    //--------------------------------------------\\
-    //----- VIRTUAL ADDRESS ADDER HS ARBITER -----\\
-    //--------------------------------------------\\
-    `ifdef ENABLE_STORE_PRIO_2WAY_ARBITER
-    // The store buffer, connected to valid_i[0] is given higher priority than the load buffer. This should increase the hit ratio of the store to load forwarding. However, it increases the load execution latency. Depending on the scenario, performance may be better or worse than the fair arbiter
-    prio_2way_arbiter vadder_arbiter (
-        .valid_i        ({ lb_vadderarb_valid, sb_vadderarb_valid }),
-        .ready_i        (vadder_vadderarb_ready),
-        .valid_o        (vadderarb_vadder_valid),
-        .ready_o        ({ vadderarb_lb_ready, vadderarb_sb_ready }),
-        .select_o       (vaddermux_sel) // 1 if load buffer is served
-    );
-    `else
-    fair_2way_arbiter vadder_arbiter (
-        .clk_i          (clk_i),
-        .rst_n_i        (rst_n_i),
-        .valid_i        ({ lb_vadderarb_valid, sb_vadderarb_valid }),
-        .ready_i        (vadder_vadderarb_ready),
-        .valid_o        (vadderarb_vadder_valid),
-        .ready_o        ({ vadderarb_lb_ready, vadderarb_sb_ready }),
-        .select_o       (vaddermux_sel) // 1 if load buffer is served
-    );
-    `endif
-
-    //-------------------------------------\\
-    //----- VIRTUAL ADDRESS ADDER MUX -----\\
-    //-------------------------------------\\
-    always_comb begin: vadder_mux
-        if (vaddermux_sel) begin
-            vaddermux_vadder_is_store   = lb_vaddermux_isstore;
-            vaddermux_vadder_rs1_value  = lb_vaddermux_rs1_value;
-            vaddermux_vadder_imm_value  = lb_vaddermux_imm_value;
-            vaddermux_vadder_lsb_idx    = { {(BUFF_IDX_LEN-LDBUFF_IDX_LEN){1'b0}}, lb_vaddermux_idx }; // padd with zeroes if the load buffer is smaller than the store buffer
-            vaddermux_vadder_ldst_type  = lb_vaddermux_ldtype;
-        end else begin
-            vaddermux_vadder_is_store   = sb_vaddermux_isstore;
-            vaddermux_vadder_rs1_value  = sb_vaddermux_rs1_value;
-            vaddermux_vadder_imm_value  = sb_vaddermux_imm_value;
-            vaddermux_vadder_lsb_idx    = { {(BUFF_IDX_LEN-STBUFF_IDX_LEN){1'b0}}, sb_vaddermux_idx }; // padd with zeroes if the store buffer is smaller than the load buffer
-            vaddermux_vadder_ldst_type  = sb_vaddermux_sttype;
-        end
-    end
-
-    //--------------------------------------------\\
-    //----- VIRTUAL ADDRESS ADDER HS DECODER -----\\
-    //--------------------------------------------\\
-    always_comb begin: vadder_hs_decoder
-        if (vadder_vadderdec_is_store) begin
-            vadderdec_lb_valid      = 1'b0;
-            vadderdec_sb_valid      = vadder_vadderdec_valid;
-            vadderdec_vadder_ready  = sb_vadderdec_ready;
-        end else begin
-            vadderdec_lb_valid      = vadder_vadderdec_valid;
-            vadderdec_sb_valid      = 1'b0;
-            vadderdec_vadder_ready  = lb_vadderdec_ready;
-        end
-    end
-
-    //--------------------------------\\
-    //----- DTLB TYPE CONVERSION -----\\
-    //--------------------------------\\
-    // lsq_dtlb_req_t
-    assign dtlb_req_o.vpn       = dtlbmux_dtlb_vaddr;
-    assign dtlb_req_o.is_store  = dtlbmux_dtlb_isstore;
-    assign dtlb_req_o.lsq_addr  = dtlbmux_dtlb_idx;
-    assign dtlb_req_o.valid     = dtlbarb_dtlb_valid;
-
-    // dtlb_lsq_ans_t/dtlb_lsq_wup_t
-    assign dtlb_dtlbdec_ans_valid   = dtlb_ans_i.valid; 
-    assign dtlb_dtlbdec_wup_valid   = dtlb_wup_i.valid;
-    always_comb begin
-        if (dtlb_wup_i.valid) begin
-            dtlb_lsb_ppn            = dtlb_ans_i.ppn;       // data provided in the ans signal
-            dtlb_lsb_except         = dtlb_ans_i.exception; // data provided in the ans signal
-            dtlb_lsb_idx            = 0;
-            dtlb_lsb_vaddr          = dtlb_wup_i.vpn;
-        end else begin
-            dtlb_lsb_ppn            = dtlb_ans_i.ppn;
-            dtlb_lsb_except         = dtlb_ans_i.exception;
-            dtlb_lsb_idx            = dtlb_ans_i.lsq_addr;
-            dtlb_lsb_vaddr          = 0;
-        end
-        dtlb_dtlbdec_is_store   = dtlb_ans_i.was_store;
-    end
-
-    //---------------------------\\
-    //----- DTLB HS ARBITER -----\\
-    //---------------------------\\
-
-    assign dtlb_dtlbarb_ready = dtlb_ready_i;
-    
-    `ifdef ENABLE_STORE_PRIO_2WAY_ARBITER
-    // The store buffer, connected to valid_i[0] is given higher priority than the load buffer. This should increase the hit ratio of the store to load forwarding. However, it increases the load execution latency. Depending on the scenario, performance may be better or worse than the fair arbiter
-    prio_2way_arbiter dtlb_hs_arbiter (
-        .valid_i        ({ lb_dtlbarb_valid, sb_dtlbarb_valid }),
-        .ready_i        (dtlb_dtlbarb_ready),
-        .valid_o        (dtlbarb_dtlb_valid),
-        .ready_o        ({ dtlbarb_lb_ready, dtlbarb_sb_ready }),
-        .select_o       (dtlbmux_sel) // 1 if load buffer is served
-    );
-    `else
-    fair_2way_arbiter dtlb_hs_arbiter (
-        .clk_i          (clk_i),
-        .rst_n_i        (rst_n_i),
-        .valid_i        ({ lb_dtlbarb_valid, sb_dtlbarb_valid }),
-        .ready_i        (dtlb_dtlbarb_ready),
-        .valid_o        (dtlbarb_dtlb_valid),
-        .ready_o        ({ dtlbarb_lb_ready, dtlbarb_sb_ready }),
-        .select_o       (dtlbmux_sel) // 1 if load buffer is served
-    );
-    `endif
-
-    //--------------------\\
-    //----- DTLB MUX -----\\
-    //--------------------\\
-    always_comb begin: dtlb_mux
-        if (dtlbmux_sel) begin
-            dtlbmux_dtlb_isstore    = lb_dtlbmux_isstore;
-            dtlbmux_dtlb_vaddr      = lb_dtlbmux_vaddr;
-            dtlbmux_dtlb_idx        = { {(BUFF_IDX_LEN-LDBUFF_IDX_LEN){1'b0}}, lb_dtlbmux_idx }; // padd with zeroes if the load buffer is smaller than the store buffer
-        end else begin
-            dtlbmux_dtlb_isstore    = sb_dtlbmux_isstore;
-            dtlbmux_dtlb_vaddr      = sb_dtlbmux_vaddr;
-            dtlbmux_dtlb_idx        = { {(BUFF_IDX_LEN-STBUFF_IDX_LEN){1'b0}}, sb_dtlbmux_idx }; // padd with zeroes if the load buffer is smaller than the store buffer
-        end
-    end
-
-    //---------------------------\\
-    //----- DTLB HS DECODER -----\\
-    //---------------------------\\
-    always_comb begin: dtlb_hs_decoder
-        if (dtlb_dtlbdec_is_store) begin
-            dtlbdec_lb_ans_valid    = 1'b0;  
-            dtlbdec_sb_ans_valid    = dtlb_dtlbdec_ans_valid;
-            dtlbdec_dtlb_ready      = sb_dtlbdec_ready;
-        end else begin
-            dtlbdec_lb_ans_valid    = dtlb_dtlbdec_ans_valid;
-            dtlbdec_sb_ans_valid    = 1'b0;
-            dtlbdec_dtlb_ready      = lb_dtlbdec_ready;
-        end
-        dtlbdec_lsb_wup_valid       = dtlb_dtlbdec_wup_valid;
-    end
-
-
-    //--------------------------------\\
-    //----- DCACHE TYPE CONVERSION -----\\
-    //--------------------------------\\
-    // lsq_l1dc_req_t
-    assign dcache_req_o.paddr       = dcachemux_dcache_paddr;
-    assign dcache_req_o.data        = dcachemux_dcache_value;
-    assign dcache_req_o.req_type    = (dcachemux_dcache_isstore) ? Store : Load;
-    always_comb begin
-        case(dcachemux_dcache_sttype)
-                LS_BYTE, LS_BYTE_U:         dcache_req_o.store_width = B;
-                LS_HALFWORD, LS_HALFWORD_U: dcache_req_o.store_width = HW;
-                LS_WORD, LS_WORD_U:         dcache_req_o.store_width = W;
-                LS_DOUBLEWORD:              dcache_req_o.store_width = DW;
-            default: dcache_req_o.store_width = DW;
-        endcase
-    end 
-    assign dcache_req_o.lsq_addr        = dcachemux_dcache_idx;
-    assign dcache_req_o.valid           = dcachearb_dcache_valid;
-
-    // l1dc_lsq_ans_t/l1dc_lsq_wup_t
-    assign dcache_dcachedec_ans_valid   = dcache_ans_i.valid;
-    assign dcache_dcachedec_wup_valid   = dcache_wup_i.valid;
-    always_comb begin
-        if (dcache_wup_i.valid) begin
-            dcache_lsb_value            = 0;
-            dcache_lsb_idx              = 0;
-            dcache_lsb_paddr            = { {XLEN-DCACHE_L1_TAG_A_LEN-DCACHE_L1_IDX_A_LEN{1'b0}}, dcache_wup_i.line_addr};
-        end else begin
-            dcache_lsb_value            = dcache_ans_i.data;
-            dcache_lsb_idx              = dcache_ans_i.lsq_addr;
-            dcache_lsb_paddr            = 0;
-        end
-        dcache_dcachedec_is_store       = dcache_ans_i.was_store;
-    end
-
-    //-----------------------------\\
-    //----- DCACHE HS ARBITER -----\\
-    //-----------------------------\\
-
-    assign dcache_dcachearb_ready = dcache_ready_i;
-
-    `ifdef ENABLE_STORE_PRIO_2WAY_ARBITER
-    // The store buffer, connected to valid_i[0] is given higher priority than the load buffer. This should increase the hit ratio of the store to load forwarding. However, it increases the load execution latency. Depending on the scenario, performance may be better or worse than the fair arbiter
-    prio_2way_arbiter dcache_hs_arbiter (
-        .valid_i        ({ lb_dcachearb_valid, sb_dcachearb_valid }),
-        .ready_i        (dcache_dcachearb_ready),
-        .valid_o        (dcachearb_dcache_valid),
-        .ready_o        ({ dcachearb_lb_ready, dcachearb_sb_ready }),
-        .select_o       (dcachemux_sel) // 1 if load buffer is served
-    );
-    `else
-    fair_2way_arbiter dcache_hs_arbiter (
-        .clk_i          (clk_i),
-        .rst_n_i        (rst_n_i),
-        .valid_i        ({ lb_dcachearb_valid, sb_dcachearb_valid }),
-        .ready_i        (dcache_dcachearb_ready),
-        .valid_o        (dcachearb_dcache_valid),
-        .ready_o        ({ dcachearb_lb_ready, dcachearb_sb_ready }),
-        .select_o       (dcachemux_sel) // 1 if load buffer is served
-    );
-    `endif
-
-    //----------------------\\
-    //----- DCACHE MUX -----\\
-    //----------------------\\
-    always_comb begin: dcache_mux
-        if (dcachemux_sel) begin
-            dcachemux_dcache_isstore    = lb_dcachemux_isstore;
-            dcachemux_dcache_paddr      = lb_dcachemux_paddr;
-            dcachemux_dcache_value      = 0;                    // only needed for type conversion
-            dcachemux_dcache_idx        = { {(BUFF_IDX_LEN-LDBUFF_IDX_LEN){1'b0}}, lb_dcachemux_idx }; // padd with zeroes if the load buffer is smaller than the store buffer
-            dcachemux_dcache_sttype     = LS_DOUBLEWORD;
-        end else begin
-            dcachemux_dcache_isstore    = sb_dcachemux_isstore;
-            dcachemux_dcache_paddr      = sb_dcachemux_paddr;
-            dcachemux_dcache_value      = sb_dcachemux_value;
-            dcachemux_dcache_idx        = { {(BUFF_IDX_LEN-STBUFF_IDX_LEN){1'b0}}, sb_dcachemux_idx }; // padd with zeroes if the load buffer is smaller than the store buffer
-            dcachemux_dcache_sttype     = sb_dcachemux_sttype;
-        end
-    end
-
-    //---------------------------\\
-    //----- DCACHE HS DECODER -----\\
-    //---------------------------\\
-    always_comb begin: dcache_hs_decoder
-        if (dcache_dcachedec_is_store) begin
-            dcachedec_lb_ans_valid  = 1'b0;
-            dcachedec_lb_wup_valid  = 1'b0;    
-            dcachedec_sb_ans_valid  = dcache_dcachedec_ans_valid;
-            dcachedec_sb_wup_valid  = dcache_dcachedec_wup_valid;
-            dcachedec_dcache_ready  = sb_dcachedec_ready;
-        end else begin
-            dcachedec_lb_ans_valid  = dcache_dcachedec_ans_valid;
-            dcachedec_lb_wup_valid  = dcache_dcachedec_wup_valid;
-            dcachedec_sb_ans_valid  = 1'b0;
-            dcachedec_sb_wup_valid  = 1'b0;    
-            dcachedec_dcache_ready  = lb_dcachedec_ready;
-        end
-    end
-    
-endmodule
->>>>>>> 404a24a5
+endmodule