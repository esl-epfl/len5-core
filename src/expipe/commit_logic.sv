--- conflicted
+++ resolved
@@ -98,65 +98,6 @@
 	//assign except_new_o				= rob_except_raised_i;
 	assign except_new_o				= (rob_valid_i) ? rob_except_raised_t : 'b0;
 
-<<<<<<< HEAD
-	// always_comb @ (posedge clk_i or negedge rst_n_i) begin
-	always_comb begin
-    // Async reset
-    	// if (!rst_n_i) begin
-      	// 	rob_instr_t <= 'd0;
-    	// 	rob_pc_t <= 'd0;
-    	// 	rob_rd_idx_t <= 'd0;
-    	// 	rob_value_t <= 'd0;
-		//     fp_rob_rd_idx_t <= 'd0;
-    	// 	fp_rob_value_t <= 'd0;
-    	// 	rob_except_raised_t <= 'd0;
-    	// 	rob_except_code_t <= E_UNKNOWN;
-    	// 	rob_head_idx_t <= 'd0;
-		// 	sb_store_committing_t <= 0;
-    	// //end else begin
-    	// //if (flush_i) begin
-        // 	//present_state 	<= 	RESUME_STATE;
-    	// end else if (rob_ready_o) begin
-        // 	rob_instr_t <= rob_instr_i;
-    	// 	rob_pc_t <= rob_pc_i;
-    	// 	rob_rd_idx_t <= rob_rd_idx_i;
-    	// 	rob_value_t <= rob_value_i;
-		// fp_rob_rd_idx_t <= fp_rob_rd_idx_i;
-    	// 	fp_rob_value_t <= fp_rob_value_i;
-    	// 	rob_except_raised_t <= rob_except_raised_i;
-    	// 	rob_except_code_t <= rob_except_code_i;
-    	// 	rob_head_idx_t <= rob_head_idx_i;
-		// 	sb_store_committing_t <= sb_store_committing_i;
-							
-    	// end
-    	
-        if (rob_ready_o) begin
-        	rob_instr_t <= rob_instr_i;
-    		rob_pc_t <= rob_pc_i;
-    		rob_rd_idx_t <= rob_rd_idx_i;
-    		rob_value_t <= rob_value_i;
-		    fp_rob_rd_idx_t <= fp_rob_rd_idx_i;
-    		fp_rob_value_t <= fp_rob_value_i;
-    		rob_except_raised_t <= rob_except_raised_i;
-    		rob_except_code_t <= rob_except_code_i;
-    		rob_head_idx_t <= rob_head_idx_i;
-			sb_store_committing_t <= sb_store_committing_i;
-        end else begin
-      		rob_instr_t <= 'd0;
-    		rob_pc_t <= 'd0;
-    		rob_rd_idx_t <= 'd0;
-    		rob_value_t <= 'd0;
-		    fp_rob_rd_idx_t <= 'd0;
-    		fp_rob_value_t <= 'd0;
-    		rob_except_raised_t <= 'd0;
-    		rob_except_code_t <= E_UNKNOWN;
-    		rob_head_idx_t <= 'd0;
-			sb_store_committing_t <= 0;
-        end
-  	end
-
-=======
->>>>>>> d1722289
     //------------------------\\
     //----- COMMIT LOGIC -----\\
     //------------------------\\
@@ -198,23 +139,9 @@
     // assign rf_value_o           = rob_value_t;
     // assign fp_rd_idx_o          = fp_rob_rd_idx_t;
     // assign fp_value_o           = fp_rob_value_t;
-<<<<<<< HEAD
 	
 	// assign rob_except_raised_o	= (rob_valid_i) ? rob_except_raised_t : 'b0;
 	// assign rob_except_code_o	= (rob_valid_i) ? rob_except_code_t   : E_UNKNOWN;
-
-    assign rf_rd_idx_o          = rob_rd_idx_i;
-    assign rf_value_o           = rob_value_i;
-    assign fp_rd_idx_o          = fp_rob_rd_idx_i;
-    assign fp_value_o           = fp_rob_value_i;
-	
-	assign rob_except_raised_o	= (rob_valid_i) ? rob_except_raised_i : 'b0;
-	assign rob_except_code_o	= (rob_valid_i) ? rob_except_code_i   : E_UNKNOWN;
-=======
-	
-	// assign rob_except_raised_o	= (rob_valid_i) ? rob_except_raised_t : 'b0;
-	// assign rob_except_code_o	= (rob_valid_i) ? rob_except_code_t   : E_UNKNOWN;
->>>>>>> d1722289
 
     assign rf_rd_idx_o          = rob_rd_idx_i;
     assign rf_value_o           = rob_value_i;
