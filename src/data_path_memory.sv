--- conflicted
+++ resolved
@@ -1,182 +1,3 @@
-<<<<<<< HEAD
-// Copyright 2019 Politecnico di Torino.
-// Copyright and related rights are licensed under the Solderpad Hardware
-// License, Version 2.0 (the "License"); you may not use this file except in
-// compliance with the License.  You may obtain a copy of the License at
-// http://solderpad.org/licenses/SHL-2.0. Unless required by applicable law
-// or agreed to in writing, software, hardware and materials distributed under
-// this License is distributed on an "AS IS" BASIS, WITHOUT WARRANTIES OR
-// CONDITIONS OF ANY KIND, either express or implied. See the License for the
-// specific language governing permissions and limitations under the License.
-//
-// File: fetch_stage.sv
-// Author: Marco Andorno
-// Date: 07/10/2019
-
-import len5_pkg::*;
-import expipe_pkg::*;
-import memory_pkg::*;
-import csr_pkg::*;
-
-module data_path_memory
-(
-	// From :CU
-  	input   logic             clk_i,
-  	input   logic             rst_n_i,
-  	input   logic             flush_i,
-	output  logic [ILEN-1:0]  ins_in,
-	//input logic stall,
-
-	// For back end :CU
-  	input   satp_mode_t       vm_mode_i,
-
-	// To the main control :CU 
-  	output  logic             main_cu_stall_o,
-
-	// Data for execution unit :CU
-    input   branch_type_t     branch_type_i,
-  	input   ldst_type_t       ldst_type_i,
-
-  	// From/to i-cache  :I$
- 	output  logic             data_ready_o,
-  	
-	// For pc_gen from or to back end// Input from intruction cache :I$
-  	//input   logic             except_i,
-  	//input   logic [XLEN-1:0]  except_pc_i,
-
-  	// Data from intruction fetch unit cache // Fix_it from backend i.e., input from data cahce :D$
-  	//input   logic             except_raised_i,
-  	//input   except_code_t     except_code_i,
-
-	output   logic                       except_raised_o,
-    //output   logic [ROB_EXCEPT_LEN-1:0]  except_code_o,
-	output   except_code_t  except_code_o,
-	output logic [ROB_IDX_LEN-1:0] rob_head_idx_o,
-
-	// From main unit
-   	input  logic                 abort_i,
-   	input  logic                 clr_l1tlb_mshr_i,
-   	input  logic                 clr_l2tlb_mshr_i,
-   	input  logic                 clear_dmshr_dregs_i, 
-
-	// Update Block <-> d-Cache Updating Unit
-  	input  logic                 synch_l1dc_l2c_i,
-  	output logic                 l2c_update_done_o,
-
- 	 // System -> TLBs/PTW
-  	input  logic                 vmem_on_i,
-  	input  logic                 sum_bit_i,
-  	input  logic                 mxr_bit_i,
- 	input  priv_e                priv_mode_i,
-  	input  priv_e                priv_mode_ls_i,
-  	input  asid_t                base_asid_i,
-  	input  logic [PPN_LEN-1:0]   csr_root_ppn_i,
-  	input  tlb_flush_e           L1TLB_flush_type_i,
-  	input  tlb_flush_e           L2TLB_flush_type_i,
-  	input  asid_t                flush_asid_i,
- 	input  var vpn_t                 flush_page_i,
-	
-	// LSQ <-> d-TLB
-  	output logic                 dtlb_lsq_req_rdy_o,
-
-  	// LSQ <-> d-Cache
- 	output logic                 l1dc_lsq_req_rdy_o,
- 
-  	// L2 Cache Arbiter <-> L2 Cache Emulator
-	output l2arb_l2c_req_t       l2arb_l2c_req_o,
-  	input  logic                 l2c_l2arb_req_rdy_i,
-  	input  var l2c_l2arb_ans_t       l2c_l2arb_ans_i,
-  	output logic                 l2arb_l2c_ans_rdy_o 
-);
-
-	frontend_icache_req_t frontend_icache_req_i;
-  	logic                 icache_frontend_rdy_o;
-  	icache_frontend_ans_t icache_frontend_ans_o;    
-	icache_out_t      	  data_i;
-	lsq_dtlb_req_t        lsq_dtlb_req_i;
-  	dtlb_lsq_ans_t        dtlb_lsq_ans_o;
-  	dtlb_lsq_wup_t        dtlb_lsq_wup_o;
-	lsq_l1dc_req_t        lsq_l1dc_req_i;
-  	l1dc_lsq_ans_t        l1dc_lsq_ans_o;
-  	l1dc_lsq_wup_t        l1dc_lsq_wup_o;
-
-    assign data_i.pc = icache_frontend_ans_o.vaddr;
-	assign data_i.line = icache_frontend_ans_o.line;
-
-data_path  u_Data_path
-(
-	.clk_i    (clk_i),
-    .rst_n_i  (rst_n_i),
-    .flush_i  (flush_i),
-	.ins_in   (ins_in),
-	//.stall(stall),
-    .vm_mode_i(vm_mode_i),
-	.main_cu_stall_o(main_cu_stall_o),
-	.branch_type_i(branch_type_i),
-	.ldst_type_i(ldst_type_i),
-  	.addr_o(frontend_icache_req_i.vaddr),
-  	.addr_valid_o(frontend_icache_req_i.valid),
- 	.addr_ready_i(icache_frontend_rdy_o),
-  	.data_i(data_i),
-  	.data_valid_i(icache_frontend_ans_o.valid),
- 	.data_ready_o(data_ready_o),
-	.icache_frontend_ans_i(icache_frontend_ans_o),
-  	//.except_i(except_i),
-  	//.except_pc_i(except_pc_i),
-	//.except_raised_i(except_raised_i),
-  	//.except_code_i(except_code_i),
-	.except_raised_o(except_raised_o),
-	.except_code_o(except_code_o),
-	.rob_head_idx_o		(rob_head_idx_o),
-    .dtlb_ans_i(dtlb_lsq_ans_o),
-    .dtlb_wup_i(dtlb_lsq_wup_o),
-    .dtlb_req_o(lsq_dtlb_req_i),
-    .dcache_ans_i(l1dc_lsq_ans_o),
-    .dcache_wup_i(l1dc_lsq_wup_o),
-    .dcache_req_o(lsq_l1dc_req_i)  
-);
-
-memory_system_with_ssram u_memory_system_with_ssram
-(
-	.clk_i    (clk_i),
-    .rst_ni  (rst_n_i),
-    .flush_i  (flush_i),  
-	.abort_i(abort_i),
-  	.clr_l1tlb_mshr_i(clr_l1tlb_mshr_i),
- 	.clr_l2tlb_mshr_i(clr_l2tlb_mshr_i),
-  	.clear_dmshr_dregs_i(clear_dmshr_dregs_i),
-  	.synch_l1dc_l2c_i(synch_l1dc_l2c_i),
-  	.l2c_update_done_o(l2c_update_done_o),
-  	.vmem_on_i(vmem_on_i),
-  	.sum_bit_i(sum_bit_i),
-  	.mxr_bit_i(mxr_bit_i),
-  	.priv_mode_i(priv_mode_i),
-  	.priv_mode_ls_i(priv_mode_ls_i),
-  	.base_asid_i(base_asid_i),
-  	.csr_root_ppn_i(csr_root_ppn_i),
-  	.L1TLB_flush_type_i(L1TLB_flush_type_i),
-  	.L2TLB_flush_type_i(L2TLB_flush_type_i),
-  	.flush_asid_i(flush_asid_i),
-  	.flush_page_i(flush_page_i),
-  	.frontend_icache_req_i(frontend_icache_req_i),
-  	.icache_frontend_rdy_o(icache_frontend_rdy_o),
-  	.icache_frontend_ans_o(icache_frontend_ans_o),
-  	.lsq_dtlb_req_i(lsq_dtlb_req_i),
-  	.dtlb_lsq_req_rdy_o(dtlb_lsq_req_rdy_o),
-  	.dtlb_lsq_ans_o(dtlb_lsq_ans_o),
-  	.dtlb_lsq_wup_o(dtlb_lsq_wup_o),
-	.lsq_l1dc_req_i(lsq_l1dc_req_i),
-  	.l1dc_lsq_req_rdy_o(l1dc_lsq_req_rdy_o),
-  	.l1dc_lsq_ans_o(l1dc_lsq_ans_o),
-  	.l1dc_lsq_wup_o(l1dc_lsq_wup_o),
-  	.l2arb_l2c_req_o(l2arb_l2c_req_o),
-  	.l2c_l2arb_req_rdy_i(l2c_l2arb_req_rdy_i),
-  	.l2c_l2arb_ans_i(l2c_l2arb_ans_i),
-  	.l2arb_l2c_ans_rdy_o(l2arb_l2c_ans_rdy_o)
-);
-
-endmodule
-=======
 // Copyright 2019 Politecnico di Torino.
 // Copyright and related rights are licensed under the Solderpad Hardware
 // License, Version 2.0 (the "License"); you may not use this file except in
@@ -355,5 +176,4 @@
   	.l2arb_l2c_ans_rdy_o(l2arb_l2c_ans_rdy_o)
 );
 
-endmodule
->>>>>>> 404a24a5
+endmodule